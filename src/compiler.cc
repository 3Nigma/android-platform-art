--- conflicted
+++ resolved
@@ -322,17 +322,13 @@
       compiler_(NULL),
       compiler_context_(NULL),
       jni_compiler_(NULL),
-<<<<<<< HEAD
-      create_invoke_stub_(NULL)
-#if defined(ART_USE_LLVM_COMPILER)
-    , compiler_enable_auto_elf_loading_(NULL),
+#if !defined(ART_USE_LLVM_COMPILER)
+      create_invoke_stub_(NULL) {
+#else
+      create_invoke_stub_(NULL),
+      compiler_enable_auto_elf_loading_(NULL),
       compiler_get_method_code_addr_(NULL),
-      compiler_get_method_invoke_stub_addr_(NULL)
-#endif
-{
-=======
-      create_invoke_stub_(NULL) {
->>>>>>> b25c3f6a
+      compiler_get_method_invoke_stub_addr_(NULL) {
   std::string compiler_so_name(MakeCompilerSoName(instruction_set_));
   compiler_library_ = dlopen(compiler_so_name.c_str(), RTLD_LAZY);
   if (compiler_library_ == NULL) {
