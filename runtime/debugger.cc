/*
 * Copyright (C) 2008 The Android Open Source Project
 *
 * Licensed under the Apache License, Version 2.0 (the "License");
 * you may not use this file except in compliance with the License.
 * You may obtain a copy of the License at
 *
 *      http://www.apache.org/licenses/LICENSE-2.0
 *
 * Unless required by applicable law or agreed to in writing, software
 * distributed under the License is distributed on an "AS IS" BASIS,
 * WITHOUT WARRANTIES OR CONDITIONS OF ANY KIND, either express or implied.
 * See the License for the specific language governing permissions and
 * limitations under the License.
 */

#include "debugger.h"

#include <sys/uio.h>

#include <set>

#include "arch/context.h"
#include "class_linker.h"
#include "class_linker-inl.h"
#include "dex_file-inl.h"
#include "dex_instruction.h"
#include "field_helper.h"
#include "gc/accounting/card_table-inl.h"
#include "gc/space/large_object_space.h"
#include "gc/space/space-inl.h"
#include "handle_scope.h"
#include "jdwp/object_registry.h"
#include "method_helper.h"
#include "mirror/art_field-inl.h"
#include "mirror/art_method-inl.h"
#include "mirror/class.h"
#include "mirror/class-inl.h"
#include "mirror/class_loader.h"
#include "mirror/object-inl.h"
#include "mirror/object_array-inl.h"
#include "mirror/string-inl.h"
#include "mirror/throwable.h"
#include "quick/inline_method_analyser.h"
#include "reflection.h"
#include "safe_map.h"
#include "scoped_thread_state_change.h"
#include "ScopedLocalRef.h"
#include "ScopedPrimitiveArray.h"
#include "handle_scope-inl.h"
#include "thread_list.h"
#include "throw_location.h"
#include "utf.h"
#include "verifier/method_verifier-inl.h"
#include "well_known_classes.h"

#ifdef HAVE_ANDROID_OS
#include "cutils/properties.h"
#endif

namespace art {

static const size_t kMaxAllocRecordStackDepth = 16;  // Max 255.
static const size_t kDefaultNumAllocRecords = 64*1024;  // Must be a power of 2. 2BE can hold 64k-1.

// Limit alloc_record_count to the 2BE value that is the limit of the current protocol.
static uint16_t CappedAllocRecordCount(size_t alloc_record_count) {
  if (alloc_record_count > 0xffff) {
    return 0xffff;
  }
  return alloc_record_count;
}

class AllocRecordStackTraceElement {
 public:
  AllocRecordStackTraceElement() : method_(nullptr), dex_pc_(0) {
  }

  int32_t LineNumber() SHARED_LOCKS_REQUIRED(Locks::mutator_lock_) {
    mirror::ArtMethod* method = Method();
    DCHECK(method != nullptr);
    return method->GetLineNumFromDexPC(DexPc());
  }

  mirror::ArtMethod* Method() SHARED_LOCKS_REQUIRED(Locks::mutator_lock_) {
    ScopedObjectAccessUnchecked soa(Thread::Current());
    return soa.DecodeMethod(method_);
  }

  void SetMethod(mirror::ArtMethod* m) SHARED_LOCKS_REQUIRED(Locks::mutator_lock_) {
    ScopedObjectAccessUnchecked soa(Thread::Current());
    method_ = soa.EncodeMethod(m);
  }

  uint32_t DexPc() const {
    return dex_pc_;
  }

  void SetDexPc(uint32_t pc) {
    dex_pc_ = pc;
  }

 private:
  jmethodID method_;
  uint32_t dex_pc_;
};

jobject Dbg::TypeCache::Add(mirror::Class* t) {
  ScopedObjectAccessUnchecked soa(Thread::Current());
  int32_t hash_code = t->IdentityHashCode();
  auto range = objects_.equal_range(hash_code);
  for (auto it = range.first; it != range.second; ++it) {
    if (soa.Decode<mirror::Class*>(it->second) == t) {
      // Found a matching weak global, return it.
      return it->second;
    }
  }
  JNIEnv* env = soa.Env();
  const jobject local_ref = soa.AddLocalReference<jobject>(t);
  const jobject weak_global = env->NewWeakGlobalRef(local_ref);
  env->DeleteLocalRef(local_ref);
  objects_.insert(std::make_pair(hash_code, weak_global));
  return weak_global;
}

void Dbg::TypeCache::Clear() {
  JavaVMExt* vm = Runtime::Current()->GetJavaVM();
  Thread* self = Thread::Current();
  for (const auto& p : objects_) {
    vm->DeleteWeakGlobalRef(self, p.second);
  }
  objects_.clear();
}

class AllocRecord {
 public:
  AllocRecord() : type_(nullptr), byte_count_(0), thin_lock_id_(0) {}

  mirror::Class* Type() SHARED_LOCKS_REQUIRED(Locks::mutator_lock_) {
    return down_cast<mirror::Class*>(Thread::Current()->DecodeJObject(type_));
  }

<<<<<<< HEAD
  void SetType(mirror::Class* t) SHARED_LOCKS_REQUIRED(Locks::mutator_lock_) {
    type_ = Dbg::GetTypeCache()->Add(t);
=======
  void SetType(mirror::Class* t) SHARED_LOCKS_REQUIRED(Locks::mutator_lock_,
                                                       Locks::alloc_tracker_lock_) {
    type_ = Dbg::type_cache_.Add(t);
>>>>>>> ac4d0dae
  }

  size_t GetDepth() SHARED_LOCKS_REQUIRED(Locks::mutator_lock_) {
    size_t depth = 0;
    while (depth < kMaxAllocRecordStackDepth && stack_[depth].Method() != nullptr) {
      ++depth;
    }
    return depth;
  }

  size_t ByteCount() const {
    return byte_count_;
  }

  void SetByteCount(size_t count) {
    byte_count_ = count;
  }

  uint16_t ThinLockId() const {
    return thin_lock_id_;
  }

  void SetThinLockId(uint16_t id) {
    thin_lock_id_ = id;
  }

  AllocRecordStackTraceElement* StackElement(size_t index) {
    DCHECK_LT(index, kMaxAllocRecordStackDepth);
    return &stack_[index];
  }

 private:
  jobject type_;  // This is a weak global.
  size_t byte_count_;
  uint16_t thin_lock_id_;
  AllocRecordStackTraceElement stack_[kMaxAllocRecordStackDepth];  // Unused entries have nullptr method.
};

class Breakpoint {
 public:
  Breakpoint(mirror::ArtMethod* method, uint32_t dex_pc, bool need_full_deoptimization)
    SHARED_LOCKS_REQUIRED(Locks::mutator_lock_)
    : method_(nullptr), dex_pc_(dex_pc), need_full_deoptimization_(need_full_deoptimization) {
    ScopedObjectAccessUnchecked soa(Thread::Current());
    method_ = soa.EncodeMethod(method);
  }

  Breakpoint(const Breakpoint& other) SHARED_LOCKS_REQUIRED(Locks::mutator_lock_)
    : method_(nullptr), dex_pc_(other.dex_pc_),
      need_full_deoptimization_(other.need_full_deoptimization_) {
    ScopedObjectAccessUnchecked soa(Thread::Current());
    method_ = soa.EncodeMethod(other.Method());
  }

  mirror::ArtMethod* Method() const SHARED_LOCKS_REQUIRED(Locks::mutator_lock_) {
    ScopedObjectAccessUnchecked soa(Thread::Current());
    return soa.DecodeMethod(method_);
  }

  uint32_t DexPc() const {
    return dex_pc_;
  }

  bool NeedFullDeoptimization() const {
    return need_full_deoptimization_;
  }

 private:
  // The location of this breakpoint.
  jmethodID method_;
  uint32_t dex_pc_;

  // Indicates whether breakpoint needs full deoptimization or selective deoptimization.
  bool need_full_deoptimization_;
};

static std::ostream& operator<<(std::ostream& os, const Breakpoint& rhs)
    SHARED_LOCKS_REQUIRED(Locks::mutator_lock_) {
  os << StringPrintf("Breakpoint[%s @%#x]", PrettyMethod(rhs.Method()).c_str(), rhs.DexPc());
  return os;
}

class DebugInstrumentationListener FINAL : public instrumentation::InstrumentationListener {
 public:
  DebugInstrumentationListener() {}
  virtual ~DebugInstrumentationListener() {}

  void MethodEntered(Thread* thread, mirror::Object* this_object, mirror::ArtMethod* method,
                     uint32_t dex_pc)
      OVERRIDE SHARED_LOCKS_REQUIRED(Locks::mutator_lock_) {
    if (method->IsNative()) {
      // TODO: post location events is a suspension point and native method entry stubs aren't.
      return;
    }
    Dbg::UpdateDebugger(thread, this_object, method, 0, Dbg::kMethodEntry, nullptr);
  }

  void MethodExited(Thread* thread, mirror::Object* this_object, mirror::ArtMethod* method,
                    uint32_t dex_pc, const JValue& return_value)
      OVERRIDE SHARED_LOCKS_REQUIRED(Locks::mutator_lock_) {
    if (method->IsNative()) {
      // TODO: post location events is a suspension point and native method entry stubs aren't.
      return;
    }
    Dbg::UpdateDebugger(thread, this_object, method, dex_pc, Dbg::kMethodExit, &return_value);
  }

  void MethodUnwind(Thread* thread, mirror::Object* this_object, mirror::ArtMethod* method,
                    uint32_t dex_pc)
      OVERRIDE SHARED_LOCKS_REQUIRED(Locks::mutator_lock_) {
    // We're not recorded to listen to this kind of event, so complain.
    LOG(ERROR) << "Unexpected method unwind event in debugger " << PrettyMethod(method)
               << " " << dex_pc;
  }

  void DexPcMoved(Thread* thread, mirror::Object* this_object, mirror::ArtMethod* method,
                  uint32_t new_dex_pc)
      OVERRIDE SHARED_LOCKS_REQUIRED(Locks::mutator_lock_) {
    Dbg::UpdateDebugger(thread, this_object, method, new_dex_pc, 0, nullptr);
  }

  void FieldRead(Thread* thread, mirror::Object* this_object, mirror::ArtMethod* method,
                 uint32_t dex_pc, mirror::ArtField* field)
      OVERRIDE SHARED_LOCKS_REQUIRED(Locks::mutator_lock_) {
    Dbg::PostFieldAccessEvent(method, dex_pc, this_object, field);
  }

  void FieldWritten(Thread* thread, mirror::Object* this_object, mirror::ArtMethod* method,
                    uint32_t dex_pc, mirror::ArtField* field, const JValue& field_value)
      OVERRIDE SHARED_LOCKS_REQUIRED(Locks::mutator_lock_) {
    Dbg::PostFieldModificationEvent(method, dex_pc, this_object, field, &field_value);
  }

  void ExceptionCaught(Thread* thread, const ThrowLocation& throw_location,
                       mirror::ArtMethod* catch_method, uint32_t catch_dex_pc,
                       mirror::Throwable* exception_object)
      OVERRIDE SHARED_LOCKS_REQUIRED(Locks::mutator_lock_) {
    Dbg::PostException(throw_location, catch_method, catch_dex_pc, exception_object);
  }

 private:
  DISALLOW_COPY_AND_ASSIGN(DebugInstrumentationListener);
} gDebugInstrumentationListener;

// JDWP is allowed unless the Zygote forbids it.
static bool gJdwpAllowed = true;

// Was there a -Xrunjdwp or -agentlib:jdwp= argument on the command line?
static bool gJdwpConfigured = false;

// Broken-down JDWP options. (Only valid if IsJdwpConfigured() is true.)
static JDWP::JdwpOptions gJdwpOptions;

// Runtime JDWP state.
static JDWP::JdwpState* gJdwpState = nullptr;
static bool gDebuggerConnected;  // debugger or DDMS is connected.
static bool gDebuggerActive;     // debugger is making requests.
static bool gDisposed;           // debugger called VirtualMachine.Dispose, so we should drop the connection.

static bool gDdmThreadNotification = false;

// DDMS GC-related settings.
static Dbg::HpifWhen gDdmHpifWhen = Dbg::HPIF_WHEN_NEVER;
static Dbg::HpsgWhen gDdmHpsgWhen = Dbg::HPSG_WHEN_NEVER;
static Dbg::HpsgWhat gDdmHpsgWhat;
static Dbg::HpsgWhen gDdmNhsgWhen = Dbg::HPSG_WHEN_NEVER;
static Dbg::HpsgWhat gDdmNhsgWhat;

static ObjectRegistry* gRegistry = nullptr;

// Recent allocation tracking.
AllocRecord* Dbg::recent_allocation_records_ = nullptr;  // TODO: CircularBuffer<AllocRecord>
size_t Dbg::alloc_record_max_ = 0;
size_t Dbg::alloc_record_head_ = 0;
size_t Dbg::alloc_record_count_ = 0;
Dbg::TypeCache Dbg::type_cache_;

// Deoptimization support.
std::vector<DeoptimizationRequest> Dbg::deoptimization_requests_;
size_t Dbg::full_deoptimization_event_count_ = 0;
size_t Dbg::delayed_full_undeoptimization_count_ = 0;

// Instrumentation event reference counters.
size_t Dbg::dex_pc_change_event_ref_count_ = 0;
size_t Dbg::method_enter_event_ref_count_ = 0;
size_t Dbg::method_exit_event_ref_count_ = 0;
size_t Dbg::field_read_event_ref_count_ = 0;
size_t Dbg::field_write_event_ref_count_ = 0;
size_t Dbg::exception_catch_event_ref_count_ = 0;
uint32_t Dbg::instrumentation_events_ = 0;

// Breakpoints.
static std::vector<Breakpoint> gBreakpoints GUARDED_BY(Locks::breakpoint_lock_);

void DebugInvokeReq::VisitRoots(RootCallback* callback, void* arg, uint32_t tid,
                                RootType root_type) {
  if (receiver != nullptr) {
    callback(&receiver, arg, tid, root_type);
  }
  if (thread != nullptr) {
    callback(&thread, arg, tid, root_type);
  }
  if (klass != nullptr) {
    callback(reinterpret_cast<mirror::Object**>(&klass), arg, tid, root_type);
  }
  if (method != nullptr) {
    callback(reinterpret_cast<mirror::Object**>(&method), arg, tid, root_type);
  }
}

void DebugInvokeReq::Clear() {
  invoke_needed = false;
  receiver = nullptr;
  thread = nullptr;
  klass = nullptr;
  method = nullptr;
}

void SingleStepControl::VisitRoots(RootCallback* callback, void* arg, uint32_t tid,
                                   RootType root_type) {
  if (method != nullptr) {
    callback(reinterpret_cast<mirror::Object**>(&method), arg, tid, root_type);
  }
}

bool SingleStepControl::ContainsDexPc(uint32_t dex_pc) const {
  return dex_pcs.find(dex_pc) == dex_pcs.end();
}

void SingleStepControl::Clear() {
  is_active = false;
  method = nullptr;
  dex_pcs.clear();
}

static bool IsBreakpoint(const mirror::ArtMethod* m, uint32_t dex_pc)
    LOCKS_EXCLUDED(Locks::breakpoint_lock_)
    SHARED_LOCKS_REQUIRED(Locks::mutator_lock_) {
  ReaderMutexLock mu(Thread::Current(), *Locks::breakpoint_lock_);
  for (size_t i = 0, e = gBreakpoints.size(); i < e; ++i) {
    if (gBreakpoints[i].DexPc() == dex_pc && gBreakpoints[i].Method() == m) {
      VLOG(jdwp) << "Hit breakpoint #" << i << ": " << gBreakpoints[i];
      return true;
    }
  }
  return false;
}

static bool IsSuspendedForDebugger(ScopedObjectAccessUnchecked& soa, Thread* thread)
    LOCKS_EXCLUDED(Locks::thread_suspend_count_lock_) {
  MutexLock mu(soa.Self(), *Locks::thread_suspend_count_lock_);
  // A thread may be suspended for GC; in this code, we really want to know whether
  // there's a debugger suspension active.
  return thread->IsSuspended() && thread->GetDebugSuspendCount() > 0;
}

static mirror::Array* DecodeNonNullArray(JDWP::RefTypeId id, JDWP::JdwpError* error)
    SHARED_LOCKS_REQUIRED(Locks::mutator_lock_) {
  mirror::Object* o = gRegistry->Get<mirror::Object*>(id, error);
  if (o == nullptr) {
    *error = JDWP::ERR_INVALID_OBJECT;
    return nullptr;
  }
  if (!o->IsArrayInstance()) {
    *error = JDWP::ERR_INVALID_ARRAY;
    return nullptr;
  }
  *error = JDWP::ERR_NONE;
  return o->AsArray();
}

static mirror::Class* DecodeClass(JDWP::RefTypeId id, JDWP::JdwpError* error)
    SHARED_LOCKS_REQUIRED(Locks::mutator_lock_) {
  mirror::Object* o = gRegistry->Get<mirror::Object*>(id, error);
  if (o == nullptr) {
    *error = JDWP::ERR_INVALID_OBJECT;
    return nullptr;
  }
  if (!o->IsClass()) {
    *error = JDWP::ERR_INVALID_CLASS;
    return nullptr;
  }
  *error = JDWP::ERR_NONE;
  return o->AsClass();
}

static Thread* DecodeThread(ScopedObjectAccessUnchecked& soa, JDWP::ObjectId thread_id,
                            JDWP::JdwpError* error)
    EXCLUSIVE_LOCKS_REQUIRED(Locks::thread_list_lock_)
    LOCKS_EXCLUDED(Locks::thread_suspend_count_lock_)
    SHARED_LOCKS_REQUIRED(Locks::mutator_lock_) {
  mirror::Object* thread_peer = gRegistry->Get<mirror::Object*>(thread_id, error);
  if (thread_peer == nullptr) {
    // This isn't even an object.
    *error = JDWP::ERR_INVALID_OBJECT;
    return nullptr;
  }

  mirror::Class* java_lang_Thread = soa.Decode<mirror::Class*>(WellKnownClasses::java_lang_Thread);
  if (!java_lang_Thread->IsAssignableFrom(thread_peer->GetClass())) {
    // This isn't a thread.
    *error = JDWP::ERR_INVALID_THREAD;
    return nullptr;
  }

  Thread* thread = Thread::FromManagedThread(soa, thread_peer);
  // If thread is null then this a java.lang.Thread without a Thread*. Must be a un-started or a
  // zombie.
  *error = (thread == nullptr) ? JDWP::ERR_THREAD_NOT_ALIVE : JDWP::ERR_NONE;
  return thread;
}

static JDWP::JdwpTag BasicTagFromDescriptor(const char* descriptor) {
  // JDWP deliberately uses the descriptor characters' ASCII values for its enum.
  // Note that by "basic" we mean that we don't get more specific than JT_OBJECT.
  return static_cast<JDWP::JdwpTag>(descriptor[0]);
}

static JDWP::JdwpTag BasicTagFromClass(mirror::Class* klass)
    SHARED_LOCKS_REQUIRED(Locks::mutator_lock_) {
  std::string temp;
  const char* descriptor = klass->GetDescriptor(&temp);
  return BasicTagFromDescriptor(descriptor);
}

static JDWP::JdwpTag TagFromClass(const ScopedObjectAccessUnchecked& soa, mirror::Class* c)
    SHARED_LOCKS_REQUIRED(Locks::mutator_lock_) {
  CHECK(c != nullptr);
  if (c->IsArrayClass()) {
    return JDWP::JT_ARRAY;
  }
  if (c->IsStringClass()) {
    return JDWP::JT_STRING;
  }
  if (c->IsClassClass()) {
    return JDWP::JT_CLASS_OBJECT;
  }
  {
    mirror::Class* thread_class = soa.Decode<mirror::Class*>(WellKnownClasses::java_lang_Thread);
    if (thread_class->IsAssignableFrom(c)) {
      return JDWP::JT_THREAD;
    }
  }
  {
    mirror::Class* thread_group_class =
        soa.Decode<mirror::Class*>(WellKnownClasses::java_lang_ThreadGroup);
    if (thread_group_class->IsAssignableFrom(c)) {
      return JDWP::JT_THREAD_GROUP;
    }
  }
  {
    mirror::Class* class_loader_class =
        soa.Decode<mirror::Class*>(WellKnownClasses::java_lang_ClassLoader);
    if (class_loader_class->IsAssignableFrom(c)) {
      return JDWP::JT_CLASS_LOADER;
    }
  }
  return JDWP::JT_OBJECT;
}

/*
 * Objects declared to hold Object might actually hold a more specific
 * type.  The debugger may take a special interest in these (e.g. it
 * wants to display the contents of Strings), so we want to return an
 * appropriate tag.
 *
 * Null objects are tagged JT_OBJECT.
 */
static JDWP::JdwpTag TagFromObject(const ScopedObjectAccessUnchecked& soa, mirror::Object* o)
    SHARED_LOCKS_REQUIRED(Locks::mutator_lock_) {
  return (o == nullptr) ? JDWP::JT_OBJECT : TagFromClass(soa, o->GetClass());
}

static bool IsPrimitiveTag(JDWP::JdwpTag tag) {
  switch (tag) {
  case JDWP::JT_BOOLEAN:
  case JDWP::JT_BYTE:
  case JDWP::JT_CHAR:
  case JDWP::JT_FLOAT:
  case JDWP::JT_DOUBLE:
  case JDWP::JT_INT:
  case JDWP::JT_LONG:
  case JDWP::JT_SHORT:
  case JDWP::JT_VOID:
    return true;
  default:
    return false;
  }
}

/*
 * Handle one of the JDWP name/value pairs.
 *
 * JDWP options are:
 *  help: if specified, show help message and bail
 *  transport: may be dt_socket or dt_shmem
 *  address: for dt_socket, "host:port", or just "port" when listening
 *  server: if "y", wait for debugger to attach; if "n", attach to debugger
 *  timeout: how long to wait for debugger to connect / listen
 *
 * Useful with server=n (these aren't supported yet):
 *  onthrow=<exception-name>: connect to debugger when exception thrown
 *  onuncaught=y|n: connect to debugger when uncaught exception thrown
 *  launch=<command-line>: launch the debugger itself
 *
 * The "transport" option is required, as is "address" if server=n.
 */
static bool ParseJdwpOption(const std::string& name, const std::string& value) {
  if (name == "transport") {
    if (value == "dt_socket") {
      gJdwpOptions.transport = JDWP::kJdwpTransportSocket;
    } else if (value == "dt_android_adb") {
      gJdwpOptions.transport = JDWP::kJdwpTransportAndroidAdb;
    } else {
      LOG(ERROR) << "JDWP transport not supported: " << value;
      return false;
    }
  } else if (name == "server") {
    if (value == "n") {
      gJdwpOptions.server = false;
    } else if (value == "y") {
      gJdwpOptions.server = true;
    } else {
      LOG(ERROR) << "JDWP option 'server' must be 'y' or 'n'";
      return false;
    }
  } else if (name == "suspend") {
    if (value == "n") {
      gJdwpOptions.suspend = false;
    } else if (value == "y") {
      gJdwpOptions.suspend = true;
    } else {
      LOG(ERROR) << "JDWP option 'suspend' must be 'y' or 'n'";
      return false;
    }
  } else if (name == "address") {
    /* this is either <port> or <host>:<port> */
    std::string port_string;
    gJdwpOptions.host.clear();
    std::string::size_type colon = value.find(':');
    if (colon != std::string::npos) {
      gJdwpOptions.host = value.substr(0, colon);
      port_string = value.substr(colon + 1);
    } else {
      port_string = value;
    }
    if (port_string.empty()) {
      LOG(ERROR) << "JDWP address missing port: " << value;
      return false;
    }
    char* end;
    uint64_t port = strtoul(port_string.c_str(), &end, 10);
    if (*end != '\0' || port > 0xffff) {
      LOG(ERROR) << "JDWP address has junk in port field: " << value;
      return false;
    }
    gJdwpOptions.port = port;
  } else if (name == "launch" || name == "onthrow" || name == "oncaught" || name == "timeout") {
    /* valid but unsupported */
    LOG(INFO) << "Ignoring JDWP option '" << name << "'='" << value << "'";
  } else {
    LOG(INFO) << "Ignoring unrecognized JDWP option '" << name << "'='" << value << "'";
  }

  return true;
}

/*
 * Parse the latter half of a -Xrunjdwp/-agentlib:jdwp= string, e.g.:
 * "transport=dt_socket,address=8000,server=y,suspend=n"
 */
bool Dbg::ParseJdwpOptions(const std::string& options) {
  VLOG(jdwp) << "ParseJdwpOptions: " << options;

  std::vector<std::string> pairs;
  Split(options, ',', pairs);

  for (size_t i = 0; i < pairs.size(); ++i) {
    std::string::size_type equals = pairs[i].find('=');
    if (equals == std::string::npos) {
      LOG(ERROR) << "Can't parse JDWP option '" << pairs[i] << "' in '" << options << "'";
      return false;
    }
    ParseJdwpOption(pairs[i].substr(0, equals), pairs[i].substr(equals + 1));
  }

  if (gJdwpOptions.transport == JDWP::kJdwpTransportUnknown) {
    LOG(ERROR) << "Must specify JDWP transport: " << options;
  }
  if (!gJdwpOptions.server && (gJdwpOptions.host.empty() || gJdwpOptions.port == 0)) {
    LOG(ERROR) << "Must specify JDWP host and port when server=n: " << options;
    return false;
  }

  gJdwpConfigured = true;
  return true;
}

void Dbg::StartJdwp() {
  if (!gJdwpAllowed || !IsJdwpConfigured()) {
    // No JDWP for you!
    return;
  }

  CHECK(gRegistry == nullptr);
  gRegistry = new ObjectRegistry;

  // Init JDWP if the debugger is enabled. This may connect out to a
  // debugger, passively listen for a debugger, or block waiting for a
  // debugger.
  gJdwpState = JDWP::JdwpState::Create(&gJdwpOptions);
  if (gJdwpState == nullptr) {
    // We probably failed because some other process has the port already, which means that
    // if we don't abort the user is likely to think they're talking to us when they're actually
    // talking to that other process.
    LOG(FATAL) << "Debugger thread failed to initialize";
  }

  // If a debugger has already attached, send the "welcome" message.
  // This may cause us to suspend all threads.
  if (gJdwpState->IsActive()) {
    ScopedObjectAccess soa(Thread::Current());
    if (!gJdwpState->PostVMStart()) {
      LOG(WARNING) << "Failed to post 'start' message to debugger";
    }
  }
}

void Dbg::StopJdwp() {
  // Post VM_DEATH event before the JDWP connection is closed (either by the JDWP thread or the
  // destruction of gJdwpState).
  if (gJdwpState != nullptr && gJdwpState->IsActive()) {
    gJdwpState->PostVMDeath();
  }
  // Prevent the JDWP thread from processing JDWP incoming packets after we close the connection.
  Disposed();
  delete gJdwpState;
  gJdwpState = nullptr;
  delete gRegistry;
  gRegistry = nullptr;
}

void Dbg::GcDidFinish() {
  if (gDdmHpifWhen != HPIF_WHEN_NEVER) {
    ScopedObjectAccess soa(Thread::Current());
    VLOG(jdwp) << "Sending heap info to DDM";
    DdmSendHeapInfo(gDdmHpifWhen);
  }
  if (gDdmHpsgWhen != HPSG_WHEN_NEVER) {
    ScopedObjectAccess soa(Thread::Current());
    VLOG(jdwp) << "Dumping heap to DDM";
    DdmSendHeapSegments(false);
  }
  if (gDdmNhsgWhen != HPSG_WHEN_NEVER) {
    ScopedObjectAccess soa(Thread::Current());
    VLOG(jdwp) << "Dumping native heap to DDM";
    DdmSendHeapSegments(true);
  }
}

void Dbg::SetJdwpAllowed(bool allowed) {
  gJdwpAllowed = allowed;
}

DebugInvokeReq* Dbg::GetInvokeReq() {
  return Thread::Current()->GetInvokeReq();
}

Thread* Dbg::GetDebugThread() {
  return (gJdwpState != nullptr) ? gJdwpState->GetDebugThread() : nullptr;
}

void Dbg::ClearWaitForEventThread() {
  gJdwpState->ClearWaitForEventThread();
}

void Dbg::Connected() {
  CHECK(!gDebuggerConnected);
  VLOG(jdwp) << "JDWP has attached";
  gDebuggerConnected = true;
  gDisposed = false;
}

void Dbg::Disposed() {
  gDisposed = true;
}

bool Dbg::IsDisposed() {
  return gDisposed;
}

void Dbg::GoActive() {
  // Enable all debugging features, including scans for breakpoints.
  // This is a no-op if we're already active.
  // Only called from the JDWP handler thread.
  if (gDebuggerActive) {
    return;
  }

  {
    // TODO: dalvik only warned if there were breakpoints left over. clear in Dbg::Disconnected?
    ReaderMutexLock mu(Thread::Current(), *Locks::breakpoint_lock_);
    CHECK_EQ(gBreakpoints.size(), 0U);
  }

  {
    MutexLock mu(Thread::Current(), *Locks::deoptimization_lock_);
    CHECK_EQ(deoptimization_requests_.size(), 0U);
    CHECK_EQ(full_deoptimization_event_count_, 0U);
    CHECK_EQ(delayed_full_undeoptimization_count_, 0U);
    CHECK_EQ(dex_pc_change_event_ref_count_, 0U);
    CHECK_EQ(method_enter_event_ref_count_, 0U);
    CHECK_EQ(method_exit_event_ref_count_, 0U);
    CHECK_EQ(field_read_event_ref_count_, 0U);
    CHECK_EQ(field_write_event_ref_count_, 0U);
    CHECK_EQ(exception_catch_event_ref_count_, 0U);
  }

  Runtime* runtime = Runtime::Current();
  runtime->GetThreadList()->SuspendAll();
  Thread* self = Thread::Current();
  ThreadState old_state = self->SetStateUnsafe(kRunnable);
  CHECK_NE(old_state, kRunnable);
  runtime->GetInstrumentation()->EnableDeoptimization();
  instrumentation_events_ = 0;
  gDebuggerActive = true;
  CHECK_EQ(self->SetStateUnsafe(old_state), kRunnable);
  runtime->GetThreadList()->ResumeAll();

  LOG(INFO) << "Debugger is active";
}

void Dbg::Disconnected() {
  CHECK(gDebuggerConnected);

  LOG(INFO) << "Debugger is no longer active";

  // Suspend all threads and exclusively acquire the mutator lock. Set the state of the thread
  // to kRunnable to avoid scoped object access transitions. Remove the debugger as a listener
  // and clear the object registry.
  Runtime* runtime = Runtime::Current();
  runtime->GetThreadList()->SuspendAll();
  Thread* self = Thread::Current();
  ThreadState old_state = self->SetStateUnsafe(kRunnable);

  // Debugger may not be active at this point.
  if (gDebuggerActive) {
    {
      // Since we're going to disable deoptimization, we clear the deoptimization requests queue.
      // This prevents us from having any pending deoptimization request when the debugger attaches
      // to us again while no event has been requested yet.
      MutexLock mu(Thread::Current(), *Locks::deoptimization_lock_);
      deoptimization_requests_.clear();
      full_deoptimization_event_count_ = 0U;
      delayed_full_undeoptimization_count_ = 0U;
    }
    if (instrumentation_events_ != 0) {
      runtime->GetInstrumentation()->RemoveListener(&gDebugInstrumentationListener,
                                                    instrumentation_events_);
      instrumentation_events_ = 0;
    }
    runtime->GetInstrumentation()->DisableDeoptimization();
    gDebuggerActive = false;
  }
  gRegistry->Clear();
  gDebuggerConnected = false;
  CHECK_EQ(self->SetStateUnsafe(old_state), kRunnable);
  runtime->GetThreadList()->ResumeAll();
}

bool Dbg::IsDebuggerActive() {
  return gDebuggerActive;
}

bool Dbg::IsJdwpConfigured() {
  return gJdwpConfigured;
}

int64_t Dbg::LastDebuggerActivity() {
  return gJdwpState->LastDebuggerActivity();
}

void Dbg::UndoDebuggerSuspensions() {
  Runtime::Current()->GetThreadList()->UndoDebuggerSuspensions();
}

std::string Dbg::GetClassName(JDWP::RefTypeId class_id) {
  JDWP::JdwpError error;
  mirror::Object* o = gRegistry->Get<mirror::Object*>(class_id, &error);
  if (o == nullptr) {
    if (error == JDWP::ERR_NONE) {
      return "NULL";
    } else {
      return StringPrintf("invalid object %p", reinterpret_cast<void*>(class_id));
    }
  }
  if (!o->IsClass()) {
    return StringPrintf("non-class %p", o);  // This is only used for debugging output anyway.
  }
  std::string temp;
  return DescriptorToName(o->AsClass()->GetDescriptor(&temp));
}

JDWP::JdwpError Dbg::GetClassObject(JDWP::RefTypeId id, JDWP::ObjectId* class_object_id) {
  JDWP::JdwpError status;
  mirror::Class* c = DecodeClass(id, &status);
  if (c == nullptr) {
    *class_object_id = 0;
    return status;
  }
  *class_object_id = gRegistry->Add(c);
  return JDWP::ERR_NONE;
}

JDWP::JdwpError Dbg::GetSuperclass(JDWP::RefTypeId id, JDWP::RefTypeId* superclass_id) {
  JDWP::JdwpError status;
  mirror::Class* c = DecodeClass(id, &status);
  if (c == nullptr) {
    *superclass_id = 0;
    return status;
  }
  if (c->IsInterface()) {
    // http://code.google.com/p/android/issues/detail?id=20856
    *superclass_id = 0;
  } else {
    *superclass_id = gRegistry->Add(c->GetSuperClass());
  }
  return JDWP::ERR_NONE;
}

JDWP::JdwpError Dbg::GetClassLoader(JDWP::RefTypeId id, JDWP::ExpandBuf* pReply) {
  JDWP::JdwpError error;
  mirror::Object* o = gRegistry->Get<mirror::Object*>(id, &error);
  if (o == nullptr) {
    return JDWP::ERR_INVALID_OBJECT;
  }
  expandBufAddObjectId(pReply, gRegistry->Add(o->GetClass()->GetClassLoader()));
  return JDWP::ERR_NONE;
}

JDWP::JdwpError Dbg::GetModifiers(JDWP::RefTypeId id, JDWP::ExpandBuf* pReply) {
  JDWP::JdwpError error;
  mirror::Class* c = DecodeClass(id, &error);
  if (c == nullptr) {
    return error;
  }

  uint32_t access_flags = c->GetAccessFlags() & kAccJavaFlagsMask;

  // Set ACC_SUPER. Dex files don't contain this flag but only classes are supposed to have it set,
  // not interfaces.
  // Class.getModifiers doesn't return it, but JDWP does, so we set it here.
  if ((access_flags & kAccInterface) == 0) {
    access_flags |= kAccSuper;
  }

  expandBufAdd4BE(pReply, access_flags);

  return JDWP::ERR_NONE;
}

JDWP::JdwpError Dbg::GetMonitorInfo(JDWP::ObjectId object_id, JDWP::ExpandBuf* reply) {
  JDWP::JdwpError error;
  mirror::Object* o = gRegistry->Get<mirror::Object*>(object_id, &error);
  if (o == nullptr) {
    return JDWP::ERR_INVALID_OBJECT;
  }

  // Ensure all threads are suspended while we read objects' lock words.
  Thread* self = Thread::Current();
  CHECK_EQ(self->GetState(), kRunnable);
  self->TransitionFromRunnableToSuspended(kSuspended);
  Runtime::Current()->GetThreadList()->SuspendAll();

  MonitorInfo monitor_info(o);

  Runtime::Current()->GetThreadList()->ResumeAll();
  self->TransitionFromSuspendedToRunnable();

  if (monitor_info.owner_ != nullptr) {
    expandBufAddObjectId(reply, gRegistry->Add(monitor_info.owner_->GetPeer()));
  } else {
    expandBufAddObjectId(reply, gRegistry->Add(nullptr));
  }
  expandBufAdd4BE(reply, monitor_info.entry_count_);
  expandBufAdd4BE(reply, monitor_info.waiters_.size());
  for (size_t i = 0; i < monitor_info.waiters_.size(); ++i) {
    expandBufAddObjectId(reply, gRegistry->Add(monitor_info.waiters_[i]->GetPeer()));
  }
  return JDWP::ERR_NONE;
}

JDWP::JdwpError Dbg::GetOwnedMonitors(JDWP::ObjectId thread_id,
                                      std::vector<JDWP::ObjectId>* monitors,
                                      std::vector<uint32_t>* stack_depths) {
  struct OwnedMonitorVisitor : public StackVisitor {
    OwnedMonitorVisitor(Thread* thread, Context* context,
                        std::vector<JDWP::ObjectId>* monitor_vector,
                        std::vector<uint32_t>* stack_depth_vector)
        SHARED_LOCKS_REQUIRED(Locks::mutator_lock_)
      : StackVisitor(thread, context), current_stack_depth(0),
        monitors(monitor_vector), stack_depths(stack_depth_vector) {}

    // TODO: Enable annotalysis. We know lock is held in constructor, but abstraction confuses
    // annotalysis.
    bool VisitFrame() NO_THREAD_SAFETY_ANALYSIS {
      if (!GetMethod()->IsRuntimeMethod()) {
        Monitor::VisitLocks(this, AppendOwnedMonitors, this);
        ++current_stack_depth;
      }
      return true;
    }

    static void AppendOwnedMonitors(mirror::Object* owned_monitor, void* arg)
        SHARED_LOCKS_REQUIRED(Locks::mutator_lock_) {
      OwnedMonitorVisitor* visitor = reinterpret_cast<OwnedMonitorVisitor*>(arg);
      visitor->monitors->push_back(gRegistry->Add(owned_monitor));
      visitor->stack_depths->push_back(visitor->current_stack_depth);
    }

    size_t current_stack_depth;
    std::vector<JDWP::ObjectId>* const monitors;
    std::vector<uint32_t>* const stack_depths;
  };

  ScopedObjectAccessUnchecked soa(Thread::Current());
  Thread* thread;
  {
    MutexLock mu(soa.Self(), *Locks::thread_list_lock_);
    JDWP::JdwpError error;
    thread = DecodeThread(soa, thread_id, &error);
    if (thread == nullptr) {
      return error;
    }
    if (!IsSuspendedForDebugger(soa, thread)) {
      return JDWP::ERR_THREAD_NOT_SUSPENDED;
    }
  }
  std::unique_ptr<Context> context(Context::Create());
  OwnedMonitorVisitor visitor(thread, context.get(), monitors, stack_depths);
  visitor.WalkStack();
  return JDWP::ERR_NONE;
}

JDWP::JdwpError Dbg::GetContendedMonitor(JDWP::ObjectId thread_id,
                                         JDWP::ObjectId* contended_monitor) {
  mirror::Object* contended_monitor_obj;
  ScopedObjectAccessUnchecked soa(Thread::Current());
  *contended_monitor = 0;
  {
    MutexLock mu(soa.Self(), *Locks::thread_list_lock_);
    JDWP::JdwpError error;
    Thread* thread = DecodeThread(soa, thread_id, &error);
    if (thread == nullptr) {
      return error;
    }
    if (!IsSuspendedForDebugger(soa, thread)) {
      return JDWP::ERR_THREAD_NOT_SUSPENDED;
    }
    contended_monitor_obj = Monitor::GetContendedMonitor(thread);
  }
  // Add() requires the thread_list_lock_ not held to avoid the lock
  // level violation.
  *contended_monitor = gRegistry->Add(contended_monitor_obj);
  return JDWP::ERR_NONE;
}

JDWP::JdwpError Dbg::GetInstanceCounts(const std::vector<JDWP::RefTypeId>& class_ids,
                                       std::vector<uint64_t>* counts) {
  gc::Heap* heap = Runtime::Current()->GetHeap();
  heap->CollectGarbage(false);
  std::vector<mirror::Class*> classes;
  counts->clear();
  for (size_t i = 0; i < class_ids.size(); ++i) {
    JDWP::JdwpError error;
    mirror::Class* c = DecodeClass(class_ids[i], &error);
    if (c == nullptr) {
      return error;
    }
    classes.push_back(c);
    counts->push_back(0);
  }
  heap->CountInstances(classes, false, &(*counts)[0]);
  return JDWP::ERR_NONE;
}

JDWP::JdwpError Dbg::GetInstances(JDWP::RefTypeId class_id, int32_t max_count,
                                  std::vector<JDWP::ObjectId>* instances) {
  gc::Heap* heap = Runtime::Current()->GetHeap();
  // We only want reachable instances, so do a GC.
  heap->CollectGarbage(false);
  JDWP::JdwpError error;
  mirror::Class* c = DecodeClass(class_id, &error);
  if (c == nullptr) {
    return error;
  }
  std::vector<mirror::Object*> raw_instances;
  Runtime::Current()->GetHeap()->GetInstances(c, max_count, raw_instances);
  for (size_t i = 0; i < raw_instances.size(); ++i) {
    instances->push_back(gRegistry->Add(raw_instances[i]));
  }
  return JDWP::ERR_NONE;
}

JDWP::JdwpError Dbg::GetReferringObjects(JDWP::ObjectId object_id, int32_t max_count,
                                         std::vector<JDWP::ObjectId>* referring_objects) {
  gc::Heap* heap = Runtime::Current()->GetHeap();
  heap->CollectGarbage(false);
  JDWP::JdwpError error;
  mirror::Object* o = gRegistry->Get<mirror::Object*>(object_id, &error);
  if (o == nullptr) {
    return JDWP::ERR_INVALID_OBJECT;
  }
  std::vector<mirror::Object*> raw_instances;
  heap->GetReferringObjects(o, max_count, raw_instances);
  for (size_t i = 0; i < raw_instances.size(); ++i) {
    referring_objects->push_back(gRegistry->Add(raw_instances[i]));
  }
  return JDWP::ERR_NONE;
}

JDWP::JdwpError Dbg::DisableCollection(JDWP::ObjectId object_id) {
  JDWP::JdwpError error;
  mirror::Object* o = gRegistry->Get<mirror::Object*>(object_id, &error);
  if (o == nullptr) {
    return JDWP::ERR_INVALID_OBJECT;
  }
  gRegistry->DisableCollection(object_id);
  return JDWP::ERR_NONE;
}

JDWP::JdwpError Dbg::EnableCollection(JDWP::ObjectId object_id) {
  JDWP::JdwpError error;
  mirror::Object* o = gRegistry->Get<mirror::Object*>(object_id, &error);
  // Unlike DisableCollection, JDWP specs do not state an invalid object causes an error. The RI
  // also ignores these cases and never return an error. However it's not obvious why this command
  // should behave differently from DisableCollection and IsCollected commands. So let's be more
  // strict and return an error if this happens.
  if (o == nullptr) {
    return JDWP::ERR_INVALID_OBJECT;
  }
  gRegistry->EnableCollection(object_id);
  return JDWP::ERR_NONE;
}

JDWP::JdwpError Dbg::IsCollected(JDWP::ObjectId object_id, bool* is_collected) {
  *is_collected = true;
  if (object_id == 0) {
    // Null object id is invalid.
    return JDWP::ERR_INVALID_OBJECT;
  }
  // JDWP specs state an INVALID_OBJECT error is returned if the object ID is not valid. However
  // the RI seems to ignore this and assume object has been collected.
  JDWP::JdwpError error;
  mirror::Object* o = gRegistry->Get<mirror::Object*>(object_id, &error);
  if (o != nullptr) {
    *is_collected = gRegistry->IsCollected(object_id);
  }
  return JDWP::ERR_NONE;
}

void Dbg::DisposeObject(JDWP::ObjectId object_id, uint32_t reference_count) {
  gRegistry->DisposeObject(object_id, reference_count);
}

static JDWP::JdwpTypeTag GetTypeTag(mirror::Class* klass)
    SHARED_LOCKS_REQUIRED(Locks::mutator_lock_) {
  DCHECK(klass != nullptr);
  if (klass->IsArrayClass()) {
    return JDWP::TT_ARRAY;
  } else if (klass->IsInterface()) {
    return JDWP::TT_INTERFACE;
  } else {
    return JDWP::TT_CLASS;
  }
}

JDWP::JdwpError Dbg::GetReflectedType(JDWP::RefTypeId class_id, JDWP::ExpandBuf* pReply) {
  JDWP::JdwpError error;
  mirror::Class* c = DecodeClass(class_id, &error);
  if (c == nullptr) {
    return error;
  }

  JDWP::JdwpTypeTag type_tag = GetTypeTag(c);
  expandBufAdd1(pReply, type_tag);
  expandBufAddRefTypeId(pReply, class_id);
  return JDWP::ERR_NONE;
}

void Dbg::GetClassList(std::vector<JDWP::RefTypeId>* classes) {
  // Get the complete list of reference classes (i.e. all classes except
  // the primitive types).
  // Returns a newly-allocated buffer full of RefTypeId values.
  struct ClassListCreator {
    explicit ClassListCreator(std::vector<JDWP::RefTypeId>* classes) : classes(classes) {
    }

    static bool Visit(mirror::Class* c, void* arg) {
      return reinterpret_cast<ClassListCreator*>(arg)->Visit(c);
    }

    // TODO: Enable annotalysis. We know lock is held in constructor, but abstraction confuses
    // annotalysis.
    bool Visit(mirror::Class* c) NO_THREAD_SAFETY_ANALYSIS {
      if (!c->IsPrimitive()) {
        classes->push_back(gRegistry->AddRefType(c));
      }
      return true;
    }

    std::vector<JDWP::RefTypeId>* const classes;
  };

  ClassListCreator clc(classes);
  Runtime::Current()->GetClassLinker()->VisitClasses(ClassListCreator::Visit, &clc);
}

JDWP::JdwpError Dbg::GetClassInfo(JDWP::RefTypeId class_id, JDWP::JdwpTypeTag* pTypeTag,
                                  uint32_t* pStatus, std::string* pDescriptor) {
  JDWP::JdwpError error;
  mirror::Class* c = DecodeClass(class_id, &error);
  if (c == nullptr) {
    return error;
  }

  if (c->IsArrayClass()) {
    *pStatus = JDWP::CS_VERIFIED | JDWP::CS_PREPARED;
    *pTypeTag = JDWP::TT_ARRAY;
  } else {
    if (c->IsErroneous()) {
      *pStatus = JDWP::CS_ERROR;
    } else {
      *pStatus = JDWP::CS_VERIFIED | JDWP::CS_PREPARED | JDWP::CS_INITIALIZED;
    }
    *pTypeTag = c->IsInterface() ? JDWP::TT_INTERFACE : JDWP::TT_CLASS;
  }

  if (pDescriptor != nullptr) {
    std::string temp;
    *pDescriptor = c->GetDescriptor(&temp);
  }
  return JDWP::ERR_NONE;
}

void Dbg::FindLoadedClassBySignature(const char* descriptor, std::vector<JDWP::RefTypeId>* ids) {
  std::vector<mirror::Class*> classes;
  Runtime::Current()->GetClassLinker()->LookupClasses(descriptor, classes);
  ids->clear();
  for (size_t i = 0; i < classes.size(); ++i) {
    ids->push_back(gRegistry->Add(classes[i]));
  }
}

JDWP::JdwpError Dbg::GetReferenceType(JDWP::ObjectId object_id, JDWP::ExpandBuf* pReply) {
  JDWP::JdwpError error;
  mirror::Object* o = gRegistry->Get<mirror::Object*>(object_id, &error);
  if (o == nullptr) {
    return JDWP::ERR_INVALID_OBJECT;
  }

  JDWP::JdwpTypeTag type_tag = GetTypeTag(o->GetClass());
  JDWP::RefTypeId type_id = gRegistry->AddRefType(o->GetClass());

  expandBufAdd1(pReply, type_tag);
  expandBufAddRefTypeId(pReply, type_id);

  return JDWP::ERR_NONE;
}

JDWP::JdwpError Dbg::GetSignature(JDWP::RefTypeId class_id, std::string* signature) {
  JDWP::JdwpError error;
  mirror::Class* c = DecodeClass(class_id, &error);
  if (c == nullptr) {
    return error;
  }
  std::string temp;
  *signature = c->GetDescriptor(&temp);
  return JDWP::ERR_NONE;
}

JDWP::JdwpError Dbg::GetSourceFile(JDWP::RefTypeId class_id, std::string* result) {
  JDWP::JdwpError error;
  mirror::Class* c = DecodeClass(class_id, &error);
  if (c == nullptr) {
    return error;
  }
  const char* source_file = c->GetSourceFile();
  if (source_file == nullptr) {
    return JDWP::ERR_ABSENT_INFORMATION;
  }
  *result = source_file;
  return JDWP::ERR_NONE;
}

JDWP::JdwpError Dbg::GetObjectTag(JDWP::ObjectId object_id, uint8_t* tag) {
  ScopedObjectAccessUnchecked soa(Thread::Current());
  JDWP::JdwpError error;
  mirror::Object* o = gRegistry->Get<mirror::Object*>(object_id, &error);
  if (error != JDWP::ERR_NONE) {
    *tag = JDWP::JT_VOID;
    return error;
  }
  *tag = TagFromObject(soa, o);
  return JDWP::ERR_NONE;
}

size_t Dbg::GetTagWidth(JDWP::JdwpTag tag) {
  switch (tag) {
  case JDWP::JT_VOID:
    return 0;
  case JDWP::JT_BYTE:
  case JDWP::JT_BOOLEAN:
    return 1;
  case JDWP::JT_CHAR:
  case JDWP::JT_SHORT:
    return 2;
  case JDWP::JT_FLOAT:
  case JDWP::JT_INT:
    return 4;
  case JDWP::JT_ARRAY:
  case JDWP::JT_OBJECT:
  case JDWP::JT_STRING:
  case JDWP::JT_THREAD:
  case JDWP::JT_THREAD_GROUP:
  case JDWP::JT_CLASS_LOADER:
  case JDWP::JT_CLASS_OBJECT:
    return sizeof(JDWP::ObjectId);
  case JDWP::JT_DOUBLE:
  case JDWP::JT_LONG:
    return 8;
  default:
    LOG(FATAL) << "Unknown tag " << tag;
    return -1;
  }
}

JDWP::JdwpError Dbg::GetArrayLength(JDWP::ObjectId array_id, int32_t* length) {
  JDWP::JdwpError error;
  mirror::Array* a = DecodeNonNullArray(array_id, &error);
  if (a == nullptr) {
    return error;
  }
  *length = a->GetLength();
  return JDWP::ERR_NONE;
}

JDWP::JdwpError Dbg::OutputArray(JDWP::ObjectId array_id, int offset, int count, JDWP::ExpandBuf* pReply) {
  JDWP::JdwpError error;
  mirror::Array* a = DecodeNonNullArray(array_id, &error);
  if (a == nullptr) {
    return error;
  }

  if (offset < 0 || count < 0 || offset > a->GetLength() || a->GetLength() - offset < count) {
    LOG(WARNING) << __FUNCTION__ << " access out of bounds: offset=" << offset << "; count=" << count;
    return JDWP::ERR_INVALID_LENGTH;
  }
  JDWP::JdwpTag element_tag = BasicTagFromClass(a->GetClass()->GetComponentType());
  expandBufAdd1(pReply, element_tag);
  expandBufAdd4BE(pReply, count);

  if (IsPrimitiveTag(element_tag)) {
    size_t width = GetTagWidth(element_tag);
    uint8_t* dst = expandBufAddSpace(pReply, count * width);
    if (width == 8) {
      const uint64_t* src8 = reinterpret_cast<uint64_t*>(a->GetRawData(sizeof(uint64_t), 0));
      for (int i = 0; i < count; ++i) JDWP::Write8BE(&dst, src8[offset + i]);
    } else if (width == 4) {
      const uint32_t* src4 = reinterpret_cast<uint32_t*>(a->GetRawData(sizeof(uint32_t), 0));
      for (int i = 0; i < count; ++i) JDWP::Write4BE(&dst, src4[offset + i]);
    } else if (width == 2) {
      const uint16_t* src2 = reinterpret_cast<uint16_t*>(a->GetRawData(sizeof(uint16_t), 0));
      for (int i = 0; i < count; ++i) JDWP::Write2BE(&dst, src2[offset + i]);
    } else {
      const uint8_t* src = reinterpret_cast<uint8_t*>(a->GetRawData(sizeof(uint8_t), 0));
      memcpy(dst, &src[offset * width], count * width);
    }
  } else {
    ScopedObjectAccessUnchecked soa(Thread::Current());
    mirror::ObjectArray<mirror::Object>* oa = a->AsObjectArray<mirror::Object>();
    for (int i = 0; i < count; ++i) {
      mirror::Object* element = oa->Get(offset + i);
      JDWP::JdwpTag specific_tag = (element != nullptr) ? TagFromObject(soa, element)
                                                        : element_tag;
      expandBufAdd1(pReply, specific_tag);
      expandBufAddObjectId(pReply, gRegistry->Add(element));
    }
  }

  return JDWP::ERR_NONE;
}

template <typename T>
static void CopyArrayData(mirror::Array* a, JDWP::Request* src, int offset, int count)
    NO_THREAD_SAFETY_ANALYSIS {
  // TODO: fix when annotalysis correctly handles non-member functions.
  DCHECK(a->GetClass()->IsPrimitiveArray());

  T* dst = reinterpret_cast<T*>(a->GetRawData(sizeof(T), offset));
  for (int i = 0; i < count; ++i) {
    *dst++ = src->ReadValue(sizeof(T));
  }
}

JDWP::JdwpError Dbg::SetArrayElements(JDWP::ObjectId array_id, int offset, int count,
                                      JDWP::Request* request) {
  JDWP::JdwpError error;
  mirror::Array* dst = DecodeNonNullArray(array_id, &error);
  if (dst == nullptr) {
    return error;
  }

  if (offset < 0 || count < 0 || offset > dst->GetLength() || dst->GetLength() - offset < count) {
    LOG(WARNING) << __FUNCTION__ << " access out of bounds: offset=" << offset << "; count=" << count;
    return JDWP::ERR_INVALID_LENGTH;
  }
  JDWP::JdwpTag element_tag = BasicTagFromClass(dst->GetClass()->GetComponentType());

  if (IsPrimitiveTag(element_tag)) {
    size_t width = GetTagWidth(element_tag);
    if (width == 8) {
      CopyArrayData<uint64_t>(dst, request, offset, count);
    } else if (width == 4) {
      CopyArrayData<uint32_t>(dst, request, offset, count);
    } else if (width == 2) {
      CopyArrayData<uint16_t>(dst, request, offset, count);
    } else {
      CopyArrayData<uint8_t>(dst, request, offset, count);
    }
  } else {
    mirror::ObjectArray<mirror::Object>* oa = dst->AsObjectArray<mirror::Object>();
    for (int i = 0; i < count; ++i) {
      JDWP::ObjectId id = request->ReadObjectId();
      JDWP::JdwpError error;
      mirror::Object* o = gRegistry->Get<mirror::Object*>(id, &error);
      if (error != JDWP::ERR_NONE) {
        return error;
      }
      oa->Set<false>(offset + i, o);
    }
  }

  return JDWP::ERR_NONE;
}

JDWP::ObjectId Dbg::CreateString(const std::string& str) {
  return gRegistry->Add(mirror::String::AllocFromModifiedUtf8(Thread::Current(), str.c_str()));
}

JDWP::JdwpError Dbg::CreateObject(JDWP::RefTypeId class_id, JDWP::ObjectId* new_object) {
  JDWP::JdwpError error;
  mirror::Class* c = DecodeClass(class_id, &error);
  if (c == nullptr) {
    *new_object = 0;
    return error;
  }
  *new_object = gRegistry->Add(c->AllocObject(Thread::Current()));
  return JDWP::ERR_NONE;
}

/*
 * Used by Eclipse's "Display" view to evaluate "new byte[5]" to get "(byte[]) [0, 0, 0, 0, 0]".
 */
JDWP::JdwpError Dbg::CreateArrayObject(JDWP::RefTypeId array_class_id, uint32_t length,
                                       JDWP::ObjectId* new_array) {
  JDWP::JdwpError error;
  mirror::Class* c = DecodeClass(array_class_id, &error);
  if (c == nullptr) {
    *new_array = 0;
    return error;
  }
  *new_array = gRegistry->Add(mirror::Array::Alloc<true>(Thread::Current(), c, length,
                                                         c->GetComponentSize(),
                                                         Runtime::Current()->GetHeap()->GetCurrentAllocator()));
  return JDWP::ERR_NONE;
}

bool Dbg::MatchType(JDWP::RefTypeId instance_class_id, JDWP::RefTypeId class_id) {
  JDWP::JdwpError error;
  mirror::Class* c1 = DecodeClass(instance_class_id, &error);
  CHECK(c1 != nullptr);
  mirror::Class* c2 = DecodeClass(class_id, &error);
  CHECK(c2 != nullptr);
  return c2->IsAssignableFrom(c1);
}

static JDWP::FieldId ToFieldId(const mirror::ArtField* f)
    SHARED_LOCKS_REQUIRED(Locks::mutator_lock_) {
  CHECK(!kMovingFields);
  return static_cast<JDWP::FieldId>(reinterpret_cast<uintptr_t>(f));
}

static JDWP::MethodId ToMethodId(const mirror::ArtMethod* m)
    SHARED_LOCKS_REQUIRED(Locks::mutator_lock_) {
  CHECK(!kMovingMethods);
  return static_cast<JDWP::MethodId>(reinterpret_cast<uintptr_t>(m));
}

static mirror::ArtField* FromFieldId(JDWP::FieldId fid)
    SHARED_LOCKS_REQUIRED(Locks::mutator_lock_) {
  CHECK(!kMovingFields);
  return reinterpret_cast<mirror::ArtField*>(static_cast<uintptr_t>(fid));
}

static mirror::ArtMethod* FromMethodId(JDWP::MethodId mid)
    SHARED_LOCKS_REQUIRED(Locks::mutator_lock_) {
  CHECK(!kMovingMethods);
  return reinterpret_cast<mirror::ArtMethod*>(static_cast<uintptr_t>(mid));
}

static void SetLocation(JDWP::JdwpLocation* location, mirror::ArtMethod* m, uint32_t dex_pc)
    SHARED_LOCKS_REQUIRED(Locks::mutator_lock_) {
  if (m == nullptr) {
    memset(&location, 0, sizeof(location));
  } else {
    mirror::Class* c = m->GetDeclaringClass();
    location->type_tag = GetTypeTag(c);
    location->class_id = gRegistry->AddRefType(c);
    location->method_id = ToMethodId(m);
    location->dex_pc = (m->IsNative() || m->IsProxyMethod()) ? static_cast<uint64_t>(-1) : dex_pc;
  }
}

std::string Dbg::GetMethodName(JDWP::MethodId method_id) {
  mirror::ArtMethod* m = FromMethodId(method_id);
  return m->GetName();
}

std::string Dbg::GetFieldName(JDWP::FieldId field_id) {
  return FromFieldId(field_id)->GetName();
}

/*
 * Augment the access flags for synthetic methods and fields by setting
 * the (as described by the spec) "0xf0000000 bit".  Also, strip out any
 * flags not specified by the Java programming language.
 */
static uint32_t MangleAccessFlags(uint32_t accessFlags) {
  accessFlags &= kAccJavaFlagsMask;
  if ((accessFlags & kAccSynthetic) != 0) {
    accessFlags |= 0xf0000000;
  }
  return accessFlags;
}

/*
 * Circularly shifts registers so that arguments come first. Debuggers
 * expect slots to begin with arguments, but dex code places them at
 * the end.
 */
static uint16_t MangleSlot(uint16_t slot, mirror::ArtMethod* m)
    SHARED_LOCKS_REQUIRED(Locks::mutator_lock_) {
  const DexFile::CodeItem* code_item = m->GetCodeItem();
  if (code_item == nullptr) {
    // We should not get here for a method without code (native, proxy or abstract). Log it and
    // return the slot as is since all registers are arguments.
    LOG(WARNING) << "Trying to mangle slot for method without code " << PrettyMethod(m);
    return slot;
  }
  uint16_t ins_size = code_item->ins_size_;
  uint16_t locals_size = code_item->registers_size_ - ins_size;
  if (slot >= locals_size) {
    return slot - locals_size;
  } else {
    return slot + ins_size;
  }
}

/*
 * Circularly shifts registers so that arguments come last. Reverts
 * slots to dex style argument placement.
 */
static uint16_t DemangleSlot(uint16_t slot, mirror::ArtMethod* m)
    SHARED_LOCKS_REQUIRED(Locks::mutator_lock_) {
  const DexFile::CodeItem* code_item = m->GetCodeItem();
  if (code_item == nullptr) {
    // We should not get here for a method without code (native, proxy or abstract). Log it and
    // return the slot as is since all registers are arguments.
    LOG(WARNING) << "Trying to demangle slot for method without code " << PrettyMethod(m);
    return slot;
  }
  uint16_t ins_size = code_item->ins_size_;
  uint16_t locals_size = code_item->registers_size_ - ins_size;
  if (slot < ins_size) {
    return slot + locals_size;
  } else {
    return slot - ins_size;
  }
}

JDWP::JdwpError Dbg::OutputDeclaredFields(JDWP::RefTypeId class_id, bool with_generic, JDWP::ExpandBuf* pReply) {
  JDWP::JdwpError error;
  mirror::Class* c = DecodeClass(class_id, &error);
  if (c == nullptr) {
    return error;
  }

  size_t instance_field_count = c->NumInstanceFields();
  size_t static_field_count = c->NumStaticFields();

  expandBufAdd4BE(pReply, instance_field_count + static_field_count);

  for (size_t i = 0; i < instance_field_count + static_field_count; ++i) {
    mirror::ArtField* f = (i < instance_field_count) ? c->GetInstanceField(i) : c->GetStaticField(i - instance_field_count);
    expandBufAddFieldId(pReply, ToFieldId(f));
    expandBufAddUtf8String(pReply, f->GetName());
    expandBufAddUtf8String(pReply, f->GetTypeDescriptor());
    if (with_generic) {
      static const char genericSignature[1] = "";
      expandBufAddUtf8String(pReply, genericSignature);
    }
    expandBufAdd4BE(pReply, MangleAccessFlags(f->GetAccessFlags()));
  }
  return JDWP::ERR_NONE;
}

JDWP::JdwpError Dbg::OutputDeclaredMethods(JDWP::RefTypeId class_id, bool with_generic,
                                           JDWP::ExpandBuf* pReply) {
  JDWP::JdwpError error;
  mirror::Class* c = DecodeClass(class_id, &error);
  if (c == nullptr) {
    return error;
  }

  size_t direct_method_count = c->NumDirectMethods();
  size_t virtual_method_count = c->NumVirtualMethods();

  expandBufAdd4BE(pReply, direct_method_count + virtual_method_count);

  for (size_t i = 0; i < direct_method_count + virtual_method_count; ++i) {
    mirror::ArtMethod* m = (i < direct_method_count) ? c->GetDirectMethod(i) : c->GetVirtualMethod(i - direct_method_count);
    expandBufAddMethodId(pReply, ToMethodId(m));
    expandBufAddUtf8String(pReply, m->GetName());
    expandBufAddUtf8String(pReply, m->GetSignature().ToString());
    if (with_generic) {
      static const char genericSignature[1] = "";
      expandBufAddUtf8String(pReply, genericSignature);
    }
    expandBufAdd4BE(pReply, MangleAccessFlags(m->GetAccessFlags()));
  }
  return JDWP::ERR_NONE;
}

JDWP::JdwpError Dbg::OutputDeclaredInterfaces(JDWP::RefTypeId class_id, JDWP::ExpandBuf* pReply) {
  JDWP::JdwpError error;
  Thread* self = Thread::Current();
  StackHandleScope<1> hs(self);
  Handle<mirror::Class> c(hs.NewHandle(DecodeClass(class_id, &error)));
  if (c.Get() == nullptr) {
    return error;
  }
  size_t interface_count = c->NumDirectInterfaces();
  expandBufAdd4BE(pReply, interface_count);
  for (size_t i = 0; i < interface_count; ++i) {
    expandBufAddRefTypeId(pReply,
                          gRegistry->AddRefType(mirror::Class::GetDirectInterface(self, c, i)));
  }
  return JDWP::ERR_NONE;
}

void Dbg::OutputLineTable(JDWP::RefTypeId, JDWP::MethodId method_id, JDWP::ExpandBuf* pReply) {
  struct DebugCallbackContext {
    int numItems;
    JDWP::ExpandBuf* pReply;

    static bool Callback(void* context, uint32_t address, uint32_t line_number) {
      DebugCallbackContext* pContext = reinterpret_cast<DebugCallbackContext*>(context);
      expandBufAdd8BE(pContext->pReply, address);
      expandBufAdd4BE(pContext->pReply, line_number);
      pContext->numItems++;
      return false;
    }
  };
  mirror::ArtMethod* m = FromMethodId(method_id);
  const DexFile::CodeItem* code_item = m->GetCodeItem();
  uint64_t start, end;
  if (code_item == nullptr) {
    DCHECK(m->IsNative() || m->IsProxyMethod());
    start = -1;
    end = -1;
  } else {
    start = 0;
    // Return the index of the last instruction
    end = code_item->insns_size_in_code_units_ - 1;
  }

  expandBufAdd8BE(pReply, start);
  expandBufAdd8BE(pReply, end);

  // Add numLines later
  size_t numLinesOffset = expandBufGetLength(pReply);
  expandBufAdd4BE(pReply, 0);

  DebugCallbackContext context;
  context.numItems = 0;
  context.pReply = pReply;

  if (code_item != nullptr) {
    m->GetDexFile()->DecodeDebugInfo(code_item, m->IsStatic(), m->GetDexMethodIndex(),
                                     DebugCallbackContext::Callback, nullptr, &context);
  }

  JDWP::Set4BE(expandBufGetBuffer(pReply) + numLinesOffset, context.numItems);
}

void Dbg::OutputVariableTable(JDWP::RefTypeId, JDWP::MethodId method_id, bool with_generic,
                              JDWP::ExpandBuf* pReply) {
  struct DebugCallbackContext {
    mirror::ArtMethod* method;
    JDWP::ExpandBuf* pReply;
    size_t variable_count;
    bool with_generic;

    static void Callback(void* context, uint16_t slot, uint32_t startAddress, uint32_t endAddress,
                         const char* name, const char* descriptor, const char* signature)
        SHARED_LOCKS_REQUIRED(Locks::mutator_lock_) {
      DebugCallbackContext* pContext = reinterpret_cast<DebugCallbackContext*>(context);

      VLOG(jdwp) << StringPrintf("    %2zd: %d(%d) '%s' '%s' '%s' actual slot=%d mangled slot=%d",
                                 pContext->variable_count, startAddress, endAddress - startAddress,
                                 name, descriptor, signature, slot,
                                 MangleSlot(slot, pContext->method));

      slot = MangleSlot(slot, pContext->method);

      expandBufAdd8BE(pContext->pReply, startAddress);
      expandBufAddUtf8String(pContext->pReply, name);
      expandBufAddUtf8String(pContext->pReply, descriptor);
      if (pContext->with_generic) {
        expandBufAddUtf8String(pContext->pReply, signature);
      }
      expandBufAdd4BE(pContext->pReply, endAddress - startAddress);
      expandBufAdd4BE(pContext->pReply, slot);

      ++pContext->variable_count;
    }
  };
  mirror::ArtMethod* m = FromMethodId(method_id);

  // arg_count considers doubles and longs to take 2 units.
  // variable_count considers everything to take 1 unit.
  std::string shorty(m->GetShorty());
  expandBufAdd4BE(pReply, mirror::ArtMethod::NumArgRegisters(shorty));

  // We don't know the total number of variables yet, so leave a blank and update it later.
  size_t variable_count_offset = expandBufGetLength(pReply);
  expandBufAdd4BE(pReply, 0);

  DebugCallbackContext context;
  context.method = m;
  context.pReply = pReply;
  context.variable_count = 0;
  context.with_generic = with_generic;

  const DexFile::CodeItem* code_item = m->GetCodeItem();
  if (code_item != nullptr) {
    m->GetDexFile()->DecodeDebugInfo(
        code_item, m->IsStatic(), m->GetDexMethodIndex(), nullptr, DebugCallbackContext::Callback,
        &context);
  }

  JDWP::Set4BE(expandBufGetBuffer(pReply) + variable_count_offset, context.variable_count);
}

void Dbg::OutputMethodReturnValue(JDWP::MethodId method_id, const JValue* return_value,
                                  JDWP::ExpandBuf* pReply) {
  mirror::ArtMethod* m = FromMethodId(method_id);
  JDWP::JdwpTag tag = BasicTagFromDescriptor(m->GetShorty());
  OutputJValue(tag, return_value, pReply);
}

void Dbg::OutputFieldValue(JDWP::FieldId field_id, const JValue* field_value,
                           JDWP::ExpandBuf* pReply) {
  mirror::ArtField* f = FromFieldId(field_id);
  JDWP::JdwpTag tag = BasicTagFromDescriptor(f->GetTypeDescriptor());
  OutputJValue(tag, field_value, pReply);
}

JDWP::JdwpError Dbg::GetBytecodes(JDWP::RefTypeId, JDWP::MethodId method_id,
                                  std::vector<uint8_t>* bytecodes) {
  mirror::ArtMethod* m = FromMethodId(method_id);
  if (m == nullptr) {
    return JDWP::ERR_INVALID_METHODID;
  }
  const DexFile::CodeItem* code_item = m->GetCodeItem();
  size_t byte_count = code_item->insns_size_in_code_units_ * 2;
  const uint8_t* begin = reinterpret_cast<const uint8_t*>(code_item->insns_);
  const uint8_t* end = begin + byte_count;
  for (const uint8_t* p = begin; p != end; ++p) {
    bytecodes->push_back(*p);
  }
  return JDWP::ERR_NONE;
}

JDWP::JdwpTag Dbg::GetFieldBasicTag(JDWP::FieldId field_id) {
  return BasicTagFromDescriptor(FromFieldId(field_id)->GetTypeDescriptor());
}

JDWP::JdwpTag Dbg::GetStaticFieldBasicTag(JDWP::FieldId field_id) {
  return BasicTagFromDescriptor(FromFieldId(field_id)->GetTypeDescriptor());
}

static JDWP::JdwpError GetFieldValueImpl(JDWP::RefTypeId ref_type_id, JDWP::ObjectId object_id,
                                         JDWP::FieldId field_id, JDWP::ExpandBuf* pReply,
                                         bool is_static)
    SHARED_LOCKS_REQUIRED(Locks::mutator_lock_) {
  JDWP::JdwpError error;
  mirror::Class* c = DecodeClass(ref_type_id, &error);
  if (ref_type_id != 0 && c == nullptr) {
    return error;
  }

  mirror::Object* o = gRegistry->Get<mirror::Object*>(object_id, &error);
  if ((!is_static && o == nullptr) || error != JDWP::ERR_NONE) {
    return JDWP::ERR_INVALID_OBJECT;
  }
  mirror::ArtField* f = FromFieldId(field_id);

  mirror::Class* receiver_class = c;
  if (receiver_class == nullptr && o != nullptr) {
    receiver_class = o->GetClass();
  }
  // TODO: should we give up now if receiver_class is nullptr?
  if (receiver_class != nullptr && !f->GetDeclaringClass()->IsAssignableFrom(receiver_class)) {
    LOG(INFO) << "ERR_INVALID_FIELDID: " << PrettyField(f) << " " << PrettyClass(receiver_class);
    return JDWP::ERR_INVALID_FIELDID;
  }

  // The RI only enforces the static/non-static mismatch in one direction.
  // TODO: should we change the tests and check both?
  if (is_static) {
    if (!f->IsStatic()) {
      return JDWP::ERR_INVALID_FIELDID;
    }
  } else {
    if (f->IsStatic()) {
      LOG(WARNING) << "Ignoring non-nullptr receiver for ObjectReference.SetValues on static field "
          << PrettyField(f);
    }
  }
  if (f->IsStatic()) {
    o = f->GetDeclaringClass();
  }

  JDWP::JdwpTag tag = BasicTagFromDescriptor(f->GetTypeDescriptor());
  JValue field_value;
  if (tag == JDWP::JT_VOID) {
    LOG(FATAL) << "Unknown tag: " << tag;
  } else if (!IsPrimitiveTag(tag)) {
    field_value.SetL(f->GetObject(o));
  } else if (tag == JDWP::JT_DOUBLE || tag == JDWP::JT_LONG) {
    field_value.SetJ(f->Get64(o));
  } else {
    field_value.SetI(f->Get32(o));
  }
  Dbg::OutputJValue(tag, &field_value, pReply);

  return JDWP::ERR_NONE;
}

JDWP::JdwpError Dbg::GetFieldValue(JDWP::ObjectId object_id, JDWP::FieldId field_id,
                                   JDWP::ExpandBuf* pReply) {
  return GetFieldValueImpl(0, object_id, field_id, pReply, false);
}

JDWP::JdwpError Dbg::GetStaticFieldValue(JDWP::RefTypeId ref_type_id, JDWP::FieldId field_id,
                                         JDWP::ExpandBuf* pReply) {
  return GetFieldValueImpl(ref_type_id, 0, field_id, pReply, true);
}

static JDWP::JdwpError SetFieldValueImpl(JDWP::ObjectId object_id, JDWP::FieldId field_id,
                                         uint64_t value, int width, bool is_static)
    SHARED_LOCKS_REQUIRED(Locks::mutator_lock_) {
  JDWP::JdwpError error;
  mirror::Object* o = gRegistry->Get<mirror::Object*>(object_id, &error);
  if ((!is_static && o == nullptr) || error != JDWP::ERR_NONE) {
    return JDWP::ERR_INVALID_OBJECT;
  }
  mirror::ArtField* f = FromFieldId(field_id);

  // The RI only enforces the static/non-static mismatch in one direction.
  // TODO: should we change the tests and check both?
  if (is_static) {
    if (!f->IsStatic()) {
      return JDWP::ERR_INVALID_FIELDID;
    }
  } else {
    if (f->IsStatic()) {
      LOG(WARNING) << "Ignoring non-nullptr receiver for ObjectReference.SetValues on static field " << PrettyField(f);
    }
  }
  if (f->IsStatic()) {
    o = f->GetDeclaringClass();
  }

  JDWP::JdwpTag tag = BasicTagFromDescriptor(f->GetTypeDescriptor());

  if (IsPrimitiveTag(tag)) {
    if (tag == JDWP::JT_DOUBLE || tag == JDWP::JT_LONG) {
      CHECK_EQ(width, 8);
      // Debugging can't use transactional mode (runtime only).
      f->Set64<false>(o, value);
    } else {
      CHECK_LE(width, 4);
      // Debugging can't use transactional mode (runtime only).
      f->Set32<false>(o, value);
    }
  } else {
    mirror::Object* v = gRegistry->Get<mirror::Object*>(value, &error);
    if (error != JDWP::ERR_NONE) {
      return JDWP::ERR_INVALID_OBJECT;
    }
    if (v != nullptr) {
      mirror::Class* field_type;
      {
        StackHandleScope<3> hs(Thread::Current());
        HandleWrapper<mirror::Object> h_v(hs.NewHandleWrapper(&v));
        HandleWrapper<mirror::ArtField> h_f(hs.NewHandleWrapper(&f));
        HandleWrapper<mirror::Object> h_o(hs.NewHandleWrapper(&o));
        field_type = FieldHelper(h_f).GetType();
      }
      if (!field_type->IsAssignableFrom(v->GetClass())) {
        return JDWP::ERR_INVALID_OBJECT;
      }
    }
    // Debugging can't use transactional mode (runtime only).
    f->SetObject<false>(o, v);
  }

  return JDWP::ERR_NONE;
}

JDWP::JdwpError Dbg::SetFieldValue(JDWP::ObjectId object_id, JDWP::FieldId field_id, uint64_t value,
                                   int width) {
  return SetFieldValueImpl(object_id, field_id, value, width, false);
}

JDWP::JdwpError Dbg::SetStaticFieldValue(JDWP::FieldId field_id, uint64_t value, int width) {
  return SetFieldValueImpl(0, field_id, value, width, true);
}

std::string Dbg::StringToUtf8(JDWP::ObjectId string_id) {
  JDWP::JdwpError error;
  mirror::String* s = gRegistry->Get<mirror::String*>(string_id, &error);
  CHECK(s != nullptr) << error;
  return s->ToModifiedUtf8();
}

void Dbg::OutputJValue(JDWP::JdwpTag tag, const JValue* return_value, JDWP::ExpandBuf* pReply) {
  if (IsPrimitiveTag(tag)) {
    expandBufAdd1(pReply, tag);
    if (tag == JDWP::JT_BOOLEAN || tag == JDWP::JT_BYTE) {
      expandBufAdd1(pReply, return_value->GetI());
    } else if (tag == JDWP::JT_CHAR || tag == JDWP::JT_SHORT) {
      expandBufAdd2BE(pReply, return_value->GetI());
    } else if (tag == JDWP::JT_FLOAT || tag == JDWP::JT_INT) {
      expandBufAdd4BE(pReply, return_value->GetI());
    } else if (tag == JDWP::JT_DOUBLE || tag == JDWP::JT_LONG) {
      expandBufAdd8BE(pReply, return_value->GetJ());
    } else {
      CHECK_EQ(tag, JDWP::JT_VOID);
    }
  } else {
    ScopedObjectAccessUnchecked soa(Thread::Current());
    mirror::Object* value = return_value->GetL();
    expandBufAdd1(pReply, TagFromObject(soa, value));
    expandBufAddObjectId(pReply, gRegistry->Add(value));
  }
}

JDWP::JdwpError Dbg::GetThreadName(JDWP::ObjectId thread_id, std::string* name) {
  ScopedObjectAccessUnchecked soa(Thread::Current());
  MutexLock mu(soa.Self(), *Locks::thread_list_lock_);
  JDWP::JdwpError error;
  Thread* thread = DecodeThread(soa, thread_id, &error);
  UNUSED(thread);
  if (error != JDWP::ERR_NONE && error != JDWP::ERR_THREAD_NOT_ALIVE) {
    return error;
  }

  // We still need to report the zombie threads' names, so we can't just call Thread::GetThreadName.
  mirror::Object* thread_object = gRegistry->Get<mirror::Object*>(thread_id, &error);
  CHECK(thread_object != nullptr) << error;
  mirror::ArtField* java_lang_Thread_name_field =
      soa.DecodeField(WellKnownClasses::java_lang_Thread_name);
  mirror::String* s =
      reinterpret_cast<mirror::String*>(java_lang_Thread_name_field->GetObject(thread_object));
  if (s != nullptr) {
    *name = s->ToModifiedUtf8();
  }
  return JDWP::ERR_NONE;
}

JDWP::JdwpError Dbg::GetThreadGroup(JDWP::ObjectId thread_id, JDWP::ExpandBuf* pReply) {
  ScopedObjectAccess soa(Thread::Current());
  JDWP::JdwpError error;
  mirror::Object* thread_object = gRegistry->Get<mirror::Object*>(thread_id, &error);
  if (error != JDWP::ERR_NONE) {
    return JDWP::ERR_INVALID_OBJECT;
  }
  const char* old_cause = soa.Self()->StartAssertNoThreadSuspension("Debugger: GetThreadGroup");
  // Okay, so it's an object, but is it actually a thread?
  {
    MutexLock mu(soa.Self(), *Locks::thread_list_lock_);
    Thread* thread = DecodeThread(soa, thread_id, &error);
    UNUSED(thread);
  }
  if (error == JDWP::ERR_THREAD_NOT_ALIVE) {
    // Zombie threads are in the null group.
    expandBufAddObjectId(pReply, JDWP::ObjectId(0));
    error = JDWP::ERR_NONE;
  } else if (error == JDWP::ERR_NONE) {
    mirror::Class* c = soa.Decode<mirror::Class*>(WellKnownClasses::java_lang_Thread);
    CHECK(c != nullptr);
    mirror::ArtField* f = c->FindInstanceField("group", "Ljava/lang/ThreadGroup;");
    CHECK(f != nullptr);
    mirror::Object* group = f->GetObject(thread_object);
    CHECK(group != nullptr);
    JDWP::ObjectId thread_group_id = gRegistry->Add(group);
    expandBufAddObjectId(pReply, thread_group_id);
  }
  soa.Self()->EndAssertNoThreadSuspension(old_cause);
  return error;
}

std::string Dbg::GetThreadGroupName(JDWP::ObjectId thread_group_id) {
  ScopedObjectAccess soa(Thread::Current());
  JDWP::JdwpError error;
  mirror::Object* thread_group = gRegistry->Get<mirror::Object*>(thread_group_id, &error);
  CHECK(thread_group != nullptr) << error;
  const char* old_cause = soa.Self()->StartAssertNoThreadSuspension("Debugger: GetThreadGroupName");
  mirror::Class* c = soa.Decode<mirror::Class*>(WellKnownClasses::java_lang_ThreadGroup);
  CHECK(c != nullptr);
  mirror::ArtField* f = c->FindInstanceField("name", "Ljava/lang/String;");
  CHECK(f != nullptr);
  mirror::String* s = reinterpret_cast<mirror::String*>(f->GetObject(thread_group));
  soa.Self()->EndAssertNoThreadSuspension(old_cause);
  return s->ToModifiedUtf8();
}

JDWP::ObjectId Dbg::GetThreadGroupParent(JDWP::ObjectId thread_group_id) {
  ScopedObjectAccessUnchecked soa(Thread::Current());
  JDWP::JdwpError error;
  mirror::Object* thread_group = gRegistry->Get<mirror::Object*>(thread_group_id, &error);
  CHECK(thread_group != nullptr) << error;
  const char* old_cause = soa.Self()->StartAssertNoThreadSuspension("Debugger: GetThreadGroupParent");
  mirror::Class* c = soa.Decode<mirror::Class*>(WellKnownClasses::java_lang_ThreadGroup);
  CHECK(c != nullptr);
  mirror::ArtField* f = c->FindInstanceField("parent", "Ljava/lang/ThreadGroup;");
  CHECK(f != nullptr);
  mirror::Object* parent = f->GetObject(thread_group);
  soa.Self()->EndAssertNoThreadSuspension(old_cause);
  return gRegistry->Add(parent);
}

JDWP::ObjectId Dbg::GetSystemThreadGroupId() {
  ScopedObjectAccessUnchecked soa(Thread::Current());
  mirror::ArtField* f = soa.DecodeField(WellKnownClasses::java_lang_ThreadGroup_systemThreadGroup);
  mirror::Object* group = f->GetObject(f->GetDeclaringClass());
  return gRegistry->Add(group);
}

JDWP::ObjectId Dbg::GetMainThreadGroupId() {
  ScopedObjectAccess soa(Thread::Current());
  mirror::ArtField* f = soa.DecodeField(WellKnownClasses::java_lang_ThreadGroup_mainThreadGroup);
  mirror::Object* group = f->GetObject(f->GetDeclaringClass());
  return gRegistry->Add(group);
}

JDWP::JdwpThreadStatus Dbg::ToJdwpThreadStatus(ThreadState state) {
  switch (state) {
    case kBlocked:
      return JDWP::TS_MONITOR;
    case kNative:
    case kRunnable:
    case kSuspended:
      return JDWP::TS_RUNNING;
    case kSleeping:
      return JDWP::TS_SLEEPING;
    case kStarting:
    case kTerminated:
      return JDWP::TS_ZOMBIE;
    case kTimedWaiting:
    case kWaitingForCheckPointsToRun:
    case kWaitingForDebuggerSend:
    case kWaitingForDebuggerSuspension:
    case kWaitingForDebuggerToAttach:
    case kWaitingForDeoptimization:
    case kWaitingForGcToComplete:
    case kWaitingForJniOnLoad:
    case kWaitingForMethodTracingStart:
    case kWaitingForSignalCatcherOutput:
    case kWaitingInMainDebuggerLoop:
    case kWaitingInMainSignalCatcherLoop:
    case kWaitingPerformingGc:
    case kWaiting:
      return JDWP::TS_WAIT;
      // Don't add a 'default' here so the compiler can spot incompatible enum changes.
  }
  LOG(FATAL) << "Unknown thread state: " << state;
  return JDWP::TS_ZOMBIE;
}

JDWP::JdwpError Dbg::GetThreadStatus(JDWP::ObjectId thread_id, JDWP::JdwpThreadStatus* pThreadStatus,
                                     JDWP::JdwpSuspendStatus* pSuspendStatus) {
  ScopedObjectAccess soa(Thread::Current());

  *pSuspendStatus = JDWP::SUSPEND_STATUS_NOT_SUSPENDED;

  MutexLock mu(soa.Self(), *Locks::thread_list_lock_);
  JDWP::JdwpError error;
  Thread* thread = DecodeThread(soa, thread_id, &error);
  if (error != JDWP::ERR_NONE) {
    if (error == JDWP::ERR_THREAD_NOT_ALIVE) {
      *pThreadStatus = JDWP::TS_ZOMBIE;
      return JDWP::ERR_NONE;
    }
    return error;
  }

  if (IsSuspendedForDebugger(soa, thread)) {
    *pSuspendStatus = JDWP::SUSPEND_STATUS_SUSPENDED;
  }

  *pThreadStatus = ToJdwpThreadStatus(thread->GetState());
  return JDWP::ERR_NONE;
}

JDWP::JdwpError Dbg::GetThreadDebugSuspendCount(JDWP::ObjectId thread_id, JDWP::ExpandBuf* pReply) {
  ScopedObjectAccess soa(Thread::Current());
  MutexLock mu(soa.Self(), *Locks::thread_list_lock_);
  JDWP::JdwpError error;
  Thread* thread = DecodeThread(soa, thread_id, &error);
  if (error != JDWP::ERR_NONE) {
    return error;
  }
  MutexLock mu2(soa.Self(), *Locks::thread_suspend_count_lock_);
  expandBufAdd4BE(pReply, thread->GetDebugSuspendCount());
  return JDWP::ERR_NONE;
}

JDWP::JdwpError Dbg::Interrupt(JDWP::ObjectId thread_id) {
  ScopedObjectAccess soa(Thread::Current());
  MutexLock mu(soa.Self(), *Locks::thread_list_lock_);
  JDWP::JdwpError error;
  Thread* thread = DecodeThread(soa, thread_id, &error);
  if (error != JDWP::ERR_NONE) {
    return error;
  }
  thread->Interrupt(soa.Self());
  return JDWP::ERR_NONE;
}

void Dbg::GetThreads(JDWP::ObjectId thread_group_id, std::vector<JDWP::ObjectId>* thread_ids) {
  class ThreadListVisitor {
   public:
    ThreadListVisitor(const ScopedObjectAccessUnchecked& soa, mirror::Object* desired_thread_group,
                      std::vector<JDWP::ObjectId>* thread_ids)
        SHARED_LOCKS_REQUIRED(Locks::mutator_lock_)
        : soa_(soa), desired_thread_group_(desired_thread_group), thread_ids_(thread_ids) {}

    static void Visit(Thread* t, void* arg) {
      reinterpret_cast<ThreadListVisitor*>(arg)->Visit(t);
    }

    // TODO: Enable annotalysis. We know lock is held in constructor, but abstraction confuses
    // annotalysis.
    void Visit(Thread* t) NO_THREAD_SAFETY_ANALYSIS {
      if (t == Dbg::GetDebugThread()) {
        // Skip the JDWP thread. Some debuggers get bent out of shape when they can't suspend and
        // query all threads, so it's easier if we just don't tell them about this thread.
        return;
      }
      if (t->IsStillStarting()) {
        // This thread is being started (and has been registered in the thread list). However, it is
        // not completely started yet so we must ignore it.
        return;
      }
      mirror::Object* peer = t->GetPeer();
      if (IsInDesiredThreadGroup(peer)) {
        thread_ids_->push_back(gRegistry->Add(peer));
      }
    }

   private:
    bool IsInDesiredThreadGroup(mirror::Object* peer)
        SHARED_LOCKS_REQUIRED(Locks::mutator_lock_) {
      // peer might be nullptr if the thread is still starting up.
      if (peer == nullptr) {
        // We can't tell the debugger about this thread yet.
        // TODO: if we identified threads to the debugger by their Thread*
        // rather than their peer's mirror::Object*, we could fix this.
        // Doing so might help us report ZOMBIE threads too.
        return false;
      }
      // Do we want threads from all thread groups?
      if (desired_thread_group_ == nullptr) {
        return true;
      }
      mirror::Object* group = soa_.DecodeField(WellKnownClasses::java_lang_Thread_group)->GetObject(peer);
      return (group == desired_thread_group_);
    }

    const ScopedObjectAccessUnchecked& soa_;
    mirror::Object* const desired_thread_group_;
    std::vector<JDWP::ObjectId>* const thread_ids_;
  };

  ScopedObjectAccessUnchecked soa(Thread::Current());
  JDWP::JdwpError error;
  mirror::Object* thread_group = gRegistry->Get<mirror::Object*>(thread_group_id, &error);
  CHECK_EQ(error, JDWP::ERR_NONE);
  ThreadListVisitor tlv(soa, thread_group, thread_ids);
  MutexLock mu(soa.Self(), *Locks::thread_list_lock_);
  Runtime::Current()->GetThreadList()->ForEach(ThreadListVisitor::Visit, &tlv);
}

void Dbg::GetChildThreadGroups(JDWP::ObjectId thread_group_id,
                               std::vector<JDWP::ObjectId>* child_thread_group_ids) {
  ScopedObjectAccess soa(Thread::Current());
  JDWP::JdwpError error;
  mirror::Object* thread_group = gRegistry->Get<mirror::Object*>(thread_group_id, &error);
  CHECK(thread_group != nullptr) << error;

  // Get the ArrayList<ThreadGroup> "groups" out of this thread group...
  mirror::ArtField* groups_field = thread_group->GetClass()->FindInstanceField("groups", "Ljava/util/List;");
  mirror::Object* groups_array_list = groups_field->GetObject(thread_group);

  // Get the array and size out of the ArrayList<ThreadGroup>...
  mirror::ArtField* array_field = groups_array_list->GetClass()->FindInstanceField("array", "[Ljava/lang/Object;");
  mirror::ArtField* size_field = groups_array_list->GetClass()->FindInstanceField("size", "I");
  mirror::ObjectArray<mirror::Object>* groups_array =
      array_field->GetObject(groups_array_list)->AsObjectArray<mirror::Object>();
  const int32_t size = size_field->GetInt(groups_array_list);

  // Copy the first 'size' elements out of the array into the result.
  for (int32_t i = 0; i < size; ++i) {
    child_thread_group_ids->push_back(gRegistry->Add(groups_array->Get(i)));
  }
}

static int GetStackDepth(Thread* thread) SHARED_LOCKS_REQUIRED(Locks::mutator_lock_) {
  struct CountStackDepthVisitor : public StackVisitor {
    explicit CountStackDepthVisitor(Thread* thread)
        : StackVisitor(thread, nullptr), depth(0) {}

    // TODO: Enable annotalysis. We know lock is held in constructor, but abstraction confuses
    // annotalysis.
    bool VisitFrame() NO_THREAD_SAFETY_ANALYSIS {
      if (!GetMethod()->IsRuntimeMethod()) {
        ++depth;
      }
      return true;
    }
    size_t depth;
  };

  CountStackDepthVisitor visitor(thread);
  visitor.WalkStack();
  return visitor.depth;
}

JDWP::JdwpError Dbg::GetThreadFrameCount(JDWP::ObjectId thread_id, size_t* result) {
  ScopedObjectAccess soa(Thread::Current());
  MutexLock mu(soa.Self(), *Locks::thread_list_lock_);
  JDWP::JdwpError error;
  *result = 0;
  Thread* thread = DecodeThread(soa, thread_id, &error);
  if (error != JDWP::ERR_NONE) {
    return error;
  }
  if (!IsSuspendedForDebugger(soa, thread)) {
    return JDWP::ERR_THREAD_NOT_SUSPENDED;
  }
  *result = GetStackDepth(thread);
  return JDWP::ERR_NONE;
}

JDWP::JdwpError Dbg::GetThreadFrames(JDWP::ObjectId thread_id, size_t start_frame,
                                     size_t frame_count, JDWP::ExpandBuf* buf) {
  class GetFrameVisitor : public StackVisitor {
   public:
    GetFrameVisitor(Thread* thread, size_t start_frame, size_t frame_count, JDWP::ExpandBuf* buf)
        SHARED_LOCKS_REQUIRED(Locks::mutator_lock_)
        : StackVisitor(thread, nullptr), depth_(0),
          start_frame_(start_frame), frame_count_(frame_count), buf_(buf) {
      expandBufAdd4BE(buf_, frame_count_);
    }

    // TODO: Enable annotalysis. We know lock is held in constructor, but abstraction confuses
    // annotalysis.
    virtual bool VisitFrame() NO_THREAD_SAFETY_ANALYSIS {
      if (GetMethod()->IsRuntimeMethod()) {
        return true;  // The debugger can't do anything useful with a frame that has no Method*.
      }
      if (depth_ >= start_frame_ + frame_count_) {
        return false;
      }
      if (depth_ >= start_frame_) {
        JDWP::FrameId frame_id(GetFrameId());
        JDWP::JdwpLocation location;
        SetLocation(&location, GetMethod(), GetDexPc());
        VLOG(jdwp) << StringPrintf("    Frame %3zd: id=%3" PRIu64 " ", depth_, frame_id) << location;
        expandBufAdd8BE(buf_, frame_id);
        expandBufAddLocation(buf_, location);
      }
      ++depth_;
      return true;
    }

   private:
    size_t depth_;
    const size_t start_frame_;
    const size_t frame_count_;
    JDWP::ExpandBuf* buf_;
  };

  ScopedObjectAccessUnchecked soa(Thread::Current());
  MutexLock mu(soa.Self(), *Locks::thread_list_lock_);
  JDWP::JdwpError error;
  Thread* thread = DecodeThread(soa, thread_id, &error);
  if (error != JDWP::ERR_NONE) {
    return error;
  }
  if (!IsSuspendedForDebugger(soa, thread)) {
    return JDWP::ERR_THREAD_NOT_SUSPENDED;
  }
  GetFrameVisitor visitor(thread, start_frame, frame_count, buf);
  visitor.WalkStack();
  return JDWP::ERR_NONE;
}

JDWP::ObjectId Dbg::GetThreadSelfId() {
  ScopedObjectAccessUnchecked soa(Thread::Current());
  return gRegistry->Add(soa.Self()->GetPeer());
}

void Dbg::SuspendVM() {
  Runtime::Current()->GetThreadList()->SuspendAllForDebugger();
}

void Dbg::ResumeVM() {
  Runtime::Current()->GetThreadList()->UndoDebuggerSuspensions();
}

JDWP::JdwpError Dbg::SuspendThread(JDWP::ObjectId thread_id, bool request_suspension) {
  Thread* self = Thread::Current();
  ScopedLocalRef<jobject> peer(self->GetJniEnv(), nullptr);
  {
    ScopedObjectAccess soa(self);
    JDWP::JdwpError error;
    peer.reset(soa.AddLocalReference<jobject>(gRegistry->Get<mirror::Object*>(thread_id, &error)));
  }
  if (peer.get() == nullptr) {
    return JDWP::ERR_THREAD_NOT_ALIVE;
  }
  // Suspend thread to build stack trace. Take suspend thread lock to avoid races with threads
  // trying to suspend this one.
  MutexLock mu(self, *Locks::thread_list_suspend_thread_lock_);
  bool timed_out;
  ThreadList* thread_list = Runtime::Current()->GetThreadList();
  Thread* thread = thread_list->SuspendThreadByPeer(peer.get(), request_suspension, true,
                                                    &timed_out);
  if (thread != nullptr) {
    return JDWP::ERR_NONE;
  } else if (timed_out) {
    return JDWP::ERR_INTERNAL;
  } else {
    return JDWP::ERR_THREAD_NOT_ALIVE;
  }
}

void Dbg::ResumeThread(JDWP::ObjectId thread_id) {
  ScopedObjectAccessUnchecked soa(Thread::Current());
  JDWP::JdwpError error;
  mirror::Object* peer = gRegistry->Get<mirror::Object*>(thread_id, &error);
  CHECK(peer != nullptr) << error;
  Thread* thread;
  {
    MutexLock mu(soa.Self(), *Locks::thread_list_lock_);
    thread = Thread::FromManagedThread(soa, peer);
  }
  if (thread == nullptr) {
    LOG(WARNING) << "No such thread for resume: " << peer;
    return;
  }
  bool needs_resume;
  {
    MutexLock mu2(soa.Self(), *Locks::thread_suspend_count_lock_);
    needs_resume = thread->GetSuspendCount() > 0;
  }
  if (needs_resume) {
    Runtime::Current()->GetThreadList()->Resume(thread, true);
  }
}

void Dbg::SuspendSelf() {
  Runtime::Current()->GetThreadList()->SuspendSelfForDebugger();
}

struct GetThisVisitor : public StackVisitor {
  GetThisVisitor(Thread* thread, Context* context, JDWP::FrameId frame_id)
      SHARED_LOCKS_REQUIRED(Locks::mutator_lock_)
      : StackVisitor(thread, context), this_object(nullptr), frame_id(frame_id) {}

  // TODO: Enable annotalysis. We know lock is held in constructor, but abstraction confuses
  // annotalysis.
  virtual bool VisitFrame() NO_THREAD_SAFETY_ANALYSIS {
    if (frame_id != GetFrameId()) {
      return true;  // continue
    } else {
      this_object = GetThisObject();
      return false;
    }
  }

  mirror::Object* this_object;
  JDWP::FrameId frame_id;
};

JDWP::JdwpError Dbg::GetThisObject(JDWP::ObjectId thread_id, JDWP::FrameId frame_id,
                                   JDWP::ObjectId* result) {
  ScopedObjectAccessUnchecked soa(Thread::Current());
  Thread* thread;
  {
    MutexLock mu(soa.Self(), *Locks::thread_list_lock_);
    JDWP::JdwpError error;
    thread = DecodeThread(soa, thread_id, &error);
    if (error != JDWP::ERR_NONE) {
      return error;
    }
    if (!IsSuspendedForDebugger(soa, thread)) {
      return JDWP::ERR_THREAD_NOT_SUSPENDED;
    }
  }
  std::unique_ptr<Context> context(Context::Create());
  GetThisVisitor visitor(thread, context.get(), frame_id);
  visitor.WalkStack();
  *result = gRegistry->Add(visitor.this_object);
  return JDWP::ERR_NONE;
}

JDWP::JdwpError Dbg::GetLocalValue(JDWP::ObjectId thread_id, JDWP::FrameId frame_id, int slot,
                                   JDWP::JdwpTag tag, uint8_t* buf, size_t width) {
  struct GetLocalVisitor : public StackVisitor {
    GetLocalVisitor(const ScopedObjectAccessUnchecked& soa, Thread* thread, Context* context,
                    JDWP::FrameId frame_id, int slot, JDWP::JdwpTag tag, uint8_t* buf, size_t width)
        SHARED_LOCKS_REQUIRED(Locks::mutator_lock_)
        : StackVisitor(thread, context), soa_(soa), frame_id_(frame_id), slot_(slot), tag_(tag),
          buf_(buf), width_(width), error_(JDWP::ERR_NONE) {}

    // TODO: Enable annotalysis. We know lock is held in constructor, but abstraction confuses
    // annotalysis.
    bool VisitFrame() NO_THREAD_SAFETY_ANALYSIS {
      if (GetFrameId() != frame_id_) {
        return true;  // Not our frame, carry on.
      }
      // TODO: check that the tag is compatible with the actual type of the slot!
      // TODO: check slot is valid for this method or return INVALID_SLOT error.
      mirror::ArtMethod* m = GetMethod();
      if (m->IsNative()) {
        // We can't read local value from native method.
        error_ = JDWP::ERR_OPAQUE_FRAME;
        return false;
      }
      uint16_t reg = DemangleSlot(slot_, m);
      constexpr JDWP::JdwpError kFailureErrorCode = JDWP::ERR_ABSENT_INFORMATION;
      switch (tag_) {
        case JDWP::JT_BOOLEAN: {
          CHECK_EQ(width_, 1U);
          uint32_t intVal;
          if (GetVReg(m, reg, kIntVReg, &intVal)) {
            VLOG(jdwp) << "get boolean local " << reg << " = " << intVal;
            JDWP::Set1(buf_+1, intVal != 0);
          } else {
            VLOG(jdwp) << "failed to get boolean local " << reg;
            error_ = kFailureErrorCode;
          }
          break;
        }
        case JDWP::JT_BYTE: {
          CHECK_EQ(width_, 1U);
          uint32_t intVal;
          if (GetVReg(m, reg, kIntVReg, &intVal)) {
            VLOG(jdwp) << "get byte local " << reg << " = " << intVal;
            JDWP::Set1(buf_+1, intVal);
          } else {
            VLOG(jdwp) << "failed to get byte local " << reg;
            error_ = kFailureErrorCode;
          }
          break;
        }
        case JDWP::JT_SHORT:
        case JDWP::JT_CHAR: {
          CHECK_EQ(width_, 2U);
          uint32_t intVal;
          if (GetVReg(m, reg, kIntVReg, &intVal)) {
            VLOG(jdwp) << "get short/char local " << reg << " = " << intVal;
            JDWP::Set2BE(buf_+1, intVal);
          } else {
            VLOG(jdwp) << "failed to get short/char local " << reg;
            error_ = kFailureErrorCode;
          }
          break;
        }
        case JDWP::JT_INT: {
          CHECK_EQ(width_, 4U);
          uint32_t intVal;
          if (GetVReg(m, reg, kIntVReg, &intVal)) {
            VLOG(jdwp) << "get int local " << reg << " = " << intVal;
            JDWP::Set4BE(buf_+1, intVal);
          } else {
            VLOG(jdwp) << "failed to get int local " << reg;
            error_ = kFailureErrorCode;
          }
          break;
        }
        case JDWP::JT_FLOAT: {
          CHECK_EQ(width_, 4U);
          uint32_t intVal;
          if (GetVReg(m, reg, kFloatVReg, &intVal)) {
            VLOG(jdwp) << "get float local " << reg << " = " << intVal;
            JDWP::Set4BE(buf_+1, intVal);
          } else {
            VLOG(jdwp) << "failed to get float local " << reg;
            error_ = kFailureErrorCode;
          }
          break;
        }
        case JDWP::JT_ARRAY:
        case JDWP::JT_CLASS_LOADER:
        case JDWP::JT_CLASS_OBJECT:
        case JDWP::JT_OBJECT:
        case JDWP::JT_STRING:
        case JDWP::JT_THREAD:
        case JDWP::JT_THREAD_GROUP: {
          CHECK_EQ(width_, sizeof(JDWP::ObjectId));
          uint32_t intVal;
          if (GetVReg(m, reg, kReferenceVReg, &intVal)) {
            mirror::Object* o = reinterpret_cast<mirror::Object*>(intVal);
            VLOG(jdwp) << "get " << tag_ << " object local " << reg << " = " << o;
            if (!Runtime::Current()->GetHeap()->IsValidObjectAddress(o)) {
              LOG(FATAL) << "Register " << reg << " expected to hold " << tag_ << " object: " << o;
            }
            tag_ = TagFromObject(soa_, o);
            JDWP::SetObjectId(buf_+1, gRegistry->Add(o));
          } else {
            VLOG(jdwp) << "failed to get " << tag_ << " object local " << reg;
            error_ = kFailureErrorCode;
          }
          break;
        }
        case JDWP::JT_DOUBLE: {
          CHECK_EQ(width_, 8U);
          uint64_t longVal;
          if (GetVRegPair(m, reg, kDoubleLoVReg, kDoubleHiVReg, &longVal)) {
            VLOG(jdwp) << "get double local " << reg << " = " << longVal;
            JDWP::Set8BE(buf_+1, longVal);
          } else {
            VLOG(jdwp) << "failed to get double local " << reg;
            error_ = kFailureErrorCode;
          }
          break;
        }
        case JDWP::JT_LONG: {
          CHECK_EQ(width_, 8U);
          uint64_t longVal;
          if (GetVRegPair(m, reg, kLongLoVReg, kLongHiVReg, &longVal)) {
            VLOG(jdwp) << "get long local " << reg << " = " << longVal;
            JDWP::Set8BE(buf_+1, longVal);
          } else {
            VLOG(jdwp) << "failed to get long local " << reg;
            error_ = kFailureErrorCode;
          }
          break;
        }
        default:
          LOG(FATAL) << "Unknown tag " << tag_;
          break;
      }

      // Prepend tag, which may have been updated.
      JDWP::Set1(buf_, tag_);
      return false;
    }
    const ScopedObjectAccessUnchecked& soa_;
    const JDWP::FrameId frame_id_;
    const int slot_;
    JDWP::JdwpTag tag_;
    uint8_t* const buf_;
    const size_t width_;
    JDWP::JdwpError error_;
  };

  ScopedObjectAccessUnchecked soa(Thread::Current());
  MutexLock mu(soa.Self(), *Locks::thread_list_lock_);
  JDWP::JdwpError error;
  Thread* thread = DecodeThread(soa, thread_id, &error);
  if (error != JDWP::ERR_NONE) {
    return error;
  }
  // TODO check thread is suspended by the debugger ?
  std::unique_ptr<Context> context(Context::Create());
  GetLocalVisitor visitor(soa, thread, context.get(), frame_id, slot, tag, buf, width);
  visitor.WalkStack();
  return visitor.error_;
}

JDWP::JdwpError Dbg::SetLocalValue(JDWP::ObjectId thread_id, JDWP::FrameId frame_id, int slot,
                                   JDWP::JdwpTag tag, uint64_t value, size_t width) {
  struct SetLocalVisitor : public StackVisitor {
    SetLocalVisitor(Thread* thread, Context* context,
                    JDWP::FrameId frame_id, int slot, JDWP::JdwpTag tag, uint64_t value,
                    size_t width)
        SHARED_LOCKS_REQUIRED(Locks::mutator_lock_)
        : StackVisitor(thread, context),
          frame_id_(frame_id), slot_(slot), tag_(tag), value_(value), width_(width),
          error_(JDWP::ERR_NONE) {}

    // TODO: Enable annotalysis. We know lock is held in constructor, but abstraction confuses
    // annotalysis.
    bool VisitFrame() NO_THREAD_SAFETY_ANALYSIS {
      if (GetFrameId() != frame_id_) {
        return true;  // Not our frame, carry on.
      }
      // TODO: check that the tag is compatible with the actual type of the slot!
      // TODO: check slot is valid for this method or return INVALID_SLOT error.
      mirror::ArtMethod* m = GetMethod();
      if (m->IsNative()) {
        // We can't read local value from native method.
        error_ = JDWP::ERR_OPAQUE_FRAME;
        return false;
      }
      uint16_t reg = DemangleSlot(slot_, m);
      constexpr JDWP::JdwpError kFailureErrorCode = JDWP::ERR_ABSENT_INFORMATION;
      switch (tag_) {
        case JDWP::JT_BOOLEAN:
        case JDWP::JT_BYTE:
          CHECK_EQ(width_, 1U);
          if (!SetVReg(m, reg, static_cast<uint32_t>(value_), kIntVReg)) {
            VLOG(jdwp) << "failed to set boolean/byte local " << reg << " = "
                       << static_cast<uint32_t>(value_);
            error_ = kFailureErrorCode;
          }
          break;
        case JDWP::JT_SHORT:
        case JDWP::JT_CHAR:
          CHECK_EQ(width_, 2U);
          if (!SetVReg(m, reg, static_cast<uint32_t>(value_), kIntVReg)) {
            VLOG(jdwp) << "failed to set short/char local " << reg << " = "
                       << static_cast<uint32_t>(value_);
            error_ = kFailureErrorCode;
          }
          break;
        case JDWP::JT_INT:
          CHECK_EQ(width_, 4U);
          if (!SetVReg(m, reg, static_cast<uint32_t>(value_), kIntVReg)) {
            VLOG(jdwp) << "failed to set int local " << reg << " = "
                       << static_cast<uint32_t>(value_);
            error_ = kFailureErrorCode;
          }
          break;
        case JDWP::JT_FLOAT:
          CHECK_EQ(width_, 4U);
          if (!SetVReg(m, reg, static_cast<uint32_t>(value_), kFloatVReg)) {
            VLOG(jdwp) << "failed to set float local " << reg << " = "
                       << static_cast<uint32_t>(value_);
            error_ = kFailureErrorCode;
          }
          break;
        case JDWP::JT_ARRAY:
        case JDWP::JT_CLASS_LOADER:
        case JDWP::JT_CLASS_OBJECT:
        case JDWP::JT_OBJECT:
        case JDWP::JT_STRING:
        case JDWP::JT_THREAD:
        case JDWP::JT_THREAD_GROUP: {
          CHECK_EQ(width_, sizeof(JDWP::ObjectId));
          JDWP::JdwpError error;
          mirror::Object* o =
              gRegistry->Get<mirror::Object*>(static_cast<JDWP::ObjectId>(value_), &error);
          if (error != JDWP::ERR_NONE) {
            VLOG(jdwp) << tag_ << " object " << value_ << " is an invalid object";
            error_ = JDWP::ERR_INVALID_OBJECT;
          } else if (!SetVReg(m, reg, static_cast<uint32_t>(reinterpret_cast<uintptr_t>(o)),
                              kReferenceVReg)) {
            VLOG(jdwp) << "failed to set " << tag_ << " object local " << reg << " = " << o;
            error_ = kFailureErrorCode;
          }
          break;
        }
        case JDWP::JT_DOUBLE: {
          CHECK_EQ(width_, 8U);
          bool success = SetVRegPair(m, reg, value_, kDoubleLoVReg, kDoubleHiVReg);
          if (!success) {
            VLOG(jdwp) << "failed to set double local " << reg << " = " << value_;
            error_ = kFailureErrorCode;
          }
          break;
        }
        case JDWP::JT_LONG: {
          CHECK_EQ(width_, 8U);
          bool success = SetVRegPair(m, reg, value_, kLongLoVReg, kLongHiVReg);
          if (!success) {
            VLOG(jdwp) << "failed to set double local " << reg << " = " << value_;
            error_ = kFailureErrorCode;
          }
          break;
        }
        default:
          LOG(FATAL) << "Unknown tag " << tag_;
          break;
      }
      return false;
    }

    const JDWP::FrameId frame_id_;
    const int slot_;
    const JDWP::JdwpTag tag_;
    const uint64_t value_;
    const size_t width_;
    JDWP::JdwpError error_;
  };

  ScopedObjectAccessUnchecked soa(Thread::Current());
  MutexLock mu(soa.Self(), *Locks::thread_list_lock_);
  JDWP::JdwpError error;
  Thread* thread = DecodeThread(soa, thread_id, &error);
  if (error != JDWP::ERR_NONE) {
    return error;
  }
  // TODO check thread is suspended by the debugger ?
  std::unique_ptr<Context> context(Context::Create());
  SetLocalVisitor visitor(thread, context.get(), frame_id, slot, tag, value, width);
  visitor.WalkStack();
  return visitor.error_;
}

JDWP::ObjectId Dbg::GetThisObjectIdForEvent(mirror::Object* this_object) {
  // If 'this_object' isn't already in the registry, we know that we're not looking for it, so
  // there's no point adding it to the registry and burning through ids.
  // When registering an event request with an instance filter, we've been given an existing object
  // id so it must already be present in the registry when the event fires.
  JDWP::ObjectId this_id = 0;
  if (this_object != nullptr && gRegistry->Contains(this_object)) {
    this_id = gRegistry->Add(this_object);
  }
  return this_id;
}

void Dbg::PostLocationEvent(mirror::ArtMethod* m, int dex_pc, mirror::Object* this_object,
                            int event_flags, const JValue* return_value) {
  if (!IsDebuggerActive()) {
    return;
  }
  DCHECK(m != nullptr);
  DCHECK_EQ(m->IsStatic(), this_object == nullptr);
  JDWP::JdwpLocation location;
  SetLocation(&location, m, dex_pc);

  // We need 'this' for InstanceOnly filters only.
  JDWP::ObjectId this_id = GetThisObjectIdForEvent(this_object);
  gJdwpState->PostLocationEvent(&location, this_id, event_flags, return_value);
}

void Dbg::PostFieldAccessEvent(mirror::ArtMethod* m, int dex_pc,
                               mirror::Object* this_object, mirror::ArtField* f) {
  if (!IsDebuggerActive()) {
    return;
  }
  DCHECK(m != nullptr);
  DCHECK(f != nullptr);
  JDWP::JdwpLocation location;
  SetLocation(&location, m, dex_pc);

  JDWP::RefTypeId type_id = gRegistry->AddRefType(f->GetDeclaringClass());
  JDWP::FieldId field_id = ToFieldId(f);
  JDWP::ObjectId this_id = gRegistry->Add(this_object);

  gJdwpState->PostFieldEvent(&location, type_id, field_id, this_id, nullptr, false);
}

void Dbg::PostFieldModificationEvent(mirror::ArtMethod* m, int dex_pc,
                                     mirror::Object* this_object, mirror::ArtField* f,
                                     const JValue* field_value) {
  if (!IsDebuggerActive()) {
    return;
  }
  DCHECK(m != nullptr);
  DCHECK(f != nullptr);
  DCHECK(field_value != nullptr);
  JDWP::JdwpLocation location;
  SetLocation(&location, m, dex_pc);

  JDWP::RefTypeId type_id = gRegistry->AddRefType(f->GetDeclaringClass());
  JDWP::FieldId field_id = ToFieldId(f);
  JDWP::ObjectId this_id = gRegistry->Add(this_object);

  gJdwpState->PostFieldEvent(&location, type_id, field_id, this_id, field_value, true);
}

void Dbg::PostException(const ThrowLocation& throw_location,
                        mirror::ArtMethod* catch_method,
                        uint32_t catch_dex_pc, mirror::Throwable* exception_object) {
  if (!IsDebuggerActive()) {
    return;
  }

  JDWP::JdwpLocation jdwp_throw_location;
  SetLocation(&jdwp_throw_location, throw_location.GetMethod(), throw_location.GetDexPc());
  JDWP::JdwpLocation catch_location;
  SetLocation(&catch_location, catch_method, catch_dex_pc);

  // We need 'this' for InstanceOnly filters only.
  JDWP::ObjectId this_id = GetThisObjectIdForEvent(throw_location.GetThis());
  JDWP::ObjectId exception_id = gRegistry->Add(exception_object);
  JDWP::RefTypeId exception_class_id = gRegistry->AddRefType(exception_object->GetClass());

  gJdwpState->PostException(&jdwp_throw_location, exception_id, exception_class_id, &catch_location,
                            this_id);
}

void Dbg::PostClassPrepare(mirror::Class* c) {
  if (!IsDebuggerActive()) {
    return;
  }

  // OLD-TODO - we currently always send both "verified" and "prepared" since
  // debuggers seem to like that.  There might be some advantage to honesty,
  // since the class may not yet be verified.
  int state = JDWP::CS_VERIFIED | JDWP::CS_PREPARED;
  JDWP::JdwpTypeTag tag = GetTypeTag(c);
  std::string temp;
  gJdwpState->PostClassPrepare(tag, gRegistry->Add(c), c->GetDescriptor(&temp), state);
}

void Dbg::UpdateDebugger(Thread* thread, mirror::Object* this_object,
                         mirror::ArtMethod* m, uint32_t dex_pc,
                         int event_flags, const JValue* return_value) {
  if (!IsDebuggerActive() || dex_pc == static_cast<uint32_t>(-2) /* fake method exit */) {
    return;
  }

  if (IsBreakpoint(m, dex_pc)) {
    event_flags |= kBreakpoint;
  }

  // If the debugger is single-stepping one of our threads, check to
  // see if we're that thread and we've reached a step point.
  const SingleStepControl* single_step_control = thread->GetSingleStepControl();
  DCHECK(single_step_control != nullptr);
  if (single_step_control->is_active) {
    CHECK(!m->IsNative());
    if (single_step_control->step_depth == JDWP::SD_INTO) {
      // Step into method calls.  We break when the line number
      // or method pointer changes.  If we're in SS_MIN mode, we
      // always stop.
      if (single_step_control->method != m) {
        event_flags |= kSingleStep;
        VLOG(jdwp) << "SS new method";
      } else if (single_step_control->step_size == JDWP::SS_MIN) {
        event_flags |= kSingleStep;
        VLOG(jdwp) << "SS new instruction";
      } else if (single_step_control->ContainsDexPc(dex_pc)) {
        event_flags |= kSingleStep;
        VLOG(jdwp) << "SS new line";
      }
    } else if (single_step_control->step_depth == JDWP::SD_OVER) {
      // Step over method calls.  We break when the line number is
      // different and the frame depth is <= the original frame
      // depth.  (We can't just compare on the method, because we
      // might get unrolled past it by an exception, and it's tricky
      // to identify recursion.)

      int stack_depth = GetStackDepth(thread);

      if (stack_depth < single_step_control->stack_depth) {
        // Popped up one or more frames, always trigger.
        event_flags |= kSingleStep;
        VLOG(jdwp) << "SS method pop";
      } else if (stack_depth == single_step_control->stack_depth) {
        // Same depth, see if we moved.
        if (single_step_control->step_size == JDWP::SS_MIN) {
          event_flags |= kSingleStep;
          VLOG(jdwp) << "SS new instruction";
        } else if (single_step_control->ContainsDexPc(dex_pc)) {
          event_flags |= kSingleStep;
          VLOG(jdwp) << "SS new line";
        }
      }
    } else {
      CHECK_EQ(single_step_control->step_depth, JDWP::SD_OUT);
      // Return from the current method.  We break when the frame
      // depth pops up.

      // This differs from the "method exit" break in that it stops
      // with the PC at the next instruction in the returned-to
      // function, rather than the end of the returning function.

      int stack_depth = GetStackDepth(thread);
      if (stack_depth < single_step_control->stack_depth) {
        event_flags |= kSingleStep;
        VLOG(jdwp) << "SS method pop";
      }
    }
  }

  // If there's something interesting going on, see if it matches one
  // of the debugger filters.
  if (event_flags != 0) {
    Dbg::PostLocationEvent(m, dex_pc, this_object, event_flags, return_value);
  }
}

size_t* Dbg::GetReferenceCounterForEvent(uint32_t instrumentation_event) {
  switch (instrumentation_event) {
    case instrumentation::Instrumentation::kMethodEntered:
      return &method_enter_event_ref_count_;
    case instrumentation::Instrumentation::kMethodExited:
      return &method_exit_event_ref_count_;
    case instrumentation::Instrumentation::kDexPcMoved:
      return &dex_pc_change_event_ref_count_;
    case instrumentation::Instrumentation::kFieldRead:
      return &field_read_event_ref_count_;
    case instrumentation::Instrumentation::kFieldWritten:
      return &field_write_event_ref_count_;
    case instrumentation::Instrumentation::kExceptionCaught:
      return &exception_catch_event_ref_count_;
    default:
      return nullptr;
  }
}

// Process request while all mutator threads are suspended.
void Dbg::ProcessDeoptimizationRequest(const DeoptimizationRequest& request) {
  instrumentation::Instrumentation* instrumentation = Runtime::Current()->GetInstrumentation();
  switch (request.GetKind()) {
    case DeoptimizationRequest::kNothing:
      LOG(WARNING) << "Ignoring empty deoptimization request.";
      break;
    case DeoptimizationRequest::kRegisterForEvent:
      VLOG(jdwp) << StringPrintf("Add debugger as listener for instrumentation event 0x%x",
                                 request.InstrumentationEvent());
      instrumentation->AddListener(&gDebugInstrumentationListener, request.InstrumentationEvent());
      instrumentation_events_ |= request.InstrumentationEvent();
      break;
    case DeoptimizationRequest::kUnregisterForEvent:
      VLOG(jdwp) << StringPrintf("Remove debugger as listener for instrumentation event 0x%x",
                                 request.InstrumentationEvent());
      instrumentation->RemoveListener(&gDebugInstrumentationListener,
                                      request.InstrumentationEvent());
      instrumentation_events_ &= ~request.InstrumentationEvent();
      break;
    case DeoptimizationRequest::kFullDeoptimization:
      VLOG(jdwp) << "Deoptimize the world ...";
      instrumentation->DeoptimizeEverything();
      VLOG(jdwp) << "Deoptimize the world DONE";
      break;
    case DeoptimizationRequest::kFullUndeoptimization:
      VLOG(jdwp) << "Undeoptimize the world ...";
      instrumentation->UndeoptimizeEverything();
      VLOG(jdwp) << "Undeoptimize the world DONE";
      break;
    case DeoptimizationRequest::kSelectiveDeoptimization:
      VLOG(jdwp) << "Deoptimize method " << PrettyMethod(request.Method()) << " ...";
      instrumentation->Deoptimize(request.Method());
      VLOG(jdwp) << "Deoptimize method " << PrettyMethod(request.Method()) << " DONE";
      break;
    case DeoptimizationRequest::kSelectiveUndeoptimization:
      VLOG(jdwp) << "Undeoptimize method " << PrettyMethod(request.Method()) << " ...";
      instrumentation->Undeoptimize(request.Method());
      VLOG(jdwp) << "Undeoptimize method " << PrettyMethod(request.Method()) << " DONE";
      break;
    default:
      LOG(FATAL) << "Unsupported deoptimization request kind " << request.GetKind();
      break;
  }
}

void Dbg::DelayFullUndeoptimization() {
  MutexLock mu(Thread::Current(), *Locks::deoptimization_lock_);
  ++delayed_full_undeoptimization_count_;
  DCHECK_LE(delayed_full_undeoptimization_count_, full_deoptimization_event_count_);
}

void Dbg::ProcessDelayedFullUndeoptimizations() {
  // TODO: avoid taking the lock twice (once here and once in ManageDeoptimization).
  {
    MutexLock mu(Thread::Current(), *Locks::deoptimization_lock_);
    while (delayed_full_undeoptimization_count_ > 0) {
      DeoptimizationRequest req;
      req.SetKind(DeoptimizationRequest::kFullUndeoptimization);
      req.SetMethod(nullptr);
      RequestDeoptimizationLocked(req);
      --delayed_full_undeoptimization_count_;
    }
  }
  ManageDeoptimization();
}

void Dbg::RequestDeoptimization(const DeoptimizationRequest& req) {
  if (req.GetKind() == DeoptimizationRequest::kNothing) {
    // Nothing to do.
    return;
  }
  MutexLock mu(Thread::Current(), *Locks::deoptimization_lock_);
  RequestDeoptimizationLocked(req);
}

void Dbg::RequestDeoptimizationLocked(const DeoptimizationRequest& req) {
  switch (req.GetKind()) {
    case DeoptimizationRequest::kRegisterForEvent: {
      DCHECK_NE(req.InstrumentationEvent(), 0u);
      size_t* counter = GetReferenceCounterForEvent(req.InstrumentationEvent());
      CHECK(counter != nullptr) << StringPrintf("No counter for instrumentation event 0x%x",
                                                req.InstrumentationEvent());
      if (*counter == 0) {
        VLOG(jdwp) << StringPrintf("Queue request #%zd to start listening to instrumentation event 0x%x",
                                   deoptimization_requests_.size(), req.InstrumentationEvent());
        deoptimization_requests_.push_back(req);
      }
      *counter = *counter + 1;
      break;
    }
    case DeoptimizationRequest::kUnregisterForEvent: {
      DCHECK_NE(req.InstrumentationEvent(), 0u);
      size_t* counter = GetReferenceCounterForEvent(req.InstrumentationEvent());
      CHECK(counter != nullptr) << StringPrintf("No counter for instrumentation event 0x%x",
                                                req.InstrumentationEvent());
      *counter = *counter - 1;
      if (*counter == 0) {
        VLOG(jdwp) << StringPrintf("Queue request #%zd to stop listening to instrumentation event 0x%x",
                                   deoptimization_requests_.size(), req.InstrumentationEvent());
        deoptimization_requests_.push_back(req);
      }
      break;
    }
    case DeoptimizationRequest::kFullDeoptimization: {
      DCHECK(req.Method() == nullptr);
      if (full_deoptimization_event_count_ == 0) {
        VLOG(jdwp) << "Queue request #" << deoptimization_requests_.size()
                   << " for full deoptimization";
        deoptimization_requests_.push_back(req);
      }
      ++full_deoptimization_event_count_;
      break;
    }
    case DeoptimizationRequest::kFullUndeoptimization: {
      DCHECK(req.Method() == nullptr);
      DCHECK_GT(full_deoptimization_event_count_, 0U);
      --full_deoptimization_event_count_;
      if (full_deoptimization_event_count_ == 0) {
        VLOG(jdwp) << "Queue request #" << deoptimization_requests_.size()
                   << " for full undeoptimization";
        deoptimization_requests_.push_back(req);
      }
      break;
    }
    case DeoptimizationRequest::kSelectiveDeoptimization: {
      DCHECK(req.Method() != nullptr);
      VLOG(jdwp) << "Queue request #" << deoptimization_requests_.size()
                 << " for deoptimization of " << PrettyMethod(req.Method());
      deoptimization_requests_.push_back(req);
      break;
    }
    case DeoptimizationRequest::kSelectiveUndeoptimization: {
      DCHECK(req.Method() != nullptr);
      VLOG(jdwp) << "Queue request #" << deoptimization_requests_.size()
                 << " for undeoptimization of " << PrettyMethod(req.Method());
      deoptimization_requests_.push_back(req);
      break;
    }
    default: {
      LOG(FATAL) << "Unknown deoptimization request kind " << req.GetKind();
      break;
    }
  }
}

void Dbg::ManageDeoptimization() {
  Thread* const self = Thread::Current();
  {
    // Avoid suspend/resume if there is no pending request.
    MutexLock mu(self, *Locks::deoptimization_lock_);
    if (deoptimization_requests_.empty()) {
      return;
    }
  }
  CHECK_EQ(self->GetState(), kRunnable);
  self->TransitionFromRunnableToSuspended(kWaitingForDeoptimization);
  // We need to suspend mutator threads first.
  Runtime* const runtime = Runtime::Current();
  runtime->GetThreadList()->SuspendAll();
  const ThreadState old_state = self->SetStateUnsafe(kRunnable);
  {
    MutexLock mu(self, *Locks::deoptimization_lock_);
    size_t req_index = 0;
    for (DeoptimizationRequest& request : deoptimization_requests_) {
      VLOG(jdwp) << "Process deoptimization request #" << req_index++;
      ProcessDeoptimizationRequest(request);
    }
    deoptimization_requests_.clear();
  }
  CHECK_EQ(self->SetStateUnsafe(old_state), kRunnable);
  runtime->GetThreadList()->ResumeAll();
  self->TransitionFromSuspendedToRunnable();
}

static bool IsMethodPossiblyInlined(Thread* self, mirror::ArtMethod* m)
    SHARED_LOCKS_REQUIRED(Locks::mutator_lock_) {
  const DexFile::CodeItem* code_item = m->GetCodeItem();
  if (code_item == nullptr) {
    // TODO We should not be asked to watch location in a native or abstract method so the code item
    // should never be null. We could just check we never encounter this case.
    return false;
  }
  StackHandleScope<3> hs(self);
  mirror::Class* declaring_class = m->GetDeclaringClass();
  Handle<mirror::DexCache> dex_cache(hs.NewHandle(declaring_class->GetDexCache()));
  Handle<mirror::ClassLoader> class_loader(hs.NewHandle(declaring_class->GetClassLoader()));
  Handle<mirror::ArtMethod> method(hs.NewHandle(m));
  verifier::MethodVerifier verifier(dex_cache->GetDexFile(), dex_cache, class_loader,
                                    &m->GetClassDef(), code_item, m->GetDexMethodIndex(), method,
                                    m->GetAccessFlags(), false, true, false);
  // Note: we don't need to verify the method.
  return InlineMethodAnalyser::AnalyseMethodCode(&verifier, nullptr);
}

static const Breakpoint* FindFirstBreakpointForMethod(mirror::ArtMethod* m)
    SHARED_LOCKS_REQUIRED(Locks::mutator_lock_, Locks::breakpoint_lock_) {
  for (Breakpoint& breakpoint : gBreakpoints) {
    if (breakpoint.Method() == m) {
      return &breakpoint;
    }
  }
  return nullptr;
}

// Sanity checks all existing breakpoints on the same method.
static void SanityCheckExistingBreakpoints(mirror::ArtMethod* m, bool need_full_deoptimization)
    SHARED_LOCKS_REQUIRED(Locks::mutator_lock_, Locks::breakpoint_lock_) {
  if (kIsDebugBuild) {
    for (const Breakpoint& breakpoint : gBreakpoints) {
      CHECK_EQ(need_full_deoptimization, breakpoint.NeedFullDeoptimization());
    }
    if (need_full_deoptimization) {
      // We should have deoptimized everything but not "selectively" deoptimized this method.
      CHECK(Runtime::Current()->GetInstrumentation()->AreAllMethodsDeoptimized());
      CHECK(!Runtime::Current()->GetInstrumentation()->IsDeoptimized(m));
    } else {
      // We should have "selectively" deoptimized this method.
      // Note: while we have not deoptimized everything for this method, we may have done it for
      // another event.
      CHECK(Runtime::Current()->GetInstrumentation()->IsDeoptimized(m));
    }
  }
}

// Installs a breakpoint at the specified location. Also indicates through the deoptimization
// request if we need to deoptimize.
void Dbg::WatchLocation(const JDWP::JdwpLocation* location, DeoptimizationRequest* req) {
  Thread* const self = Thread::Current();
  mirror::ArtMethod* m = FromMethodId(location->method_id);
  DCHECK(m != nullptr) << "No method for method id " << location->method_id;

  WriterMutexLock mu(self, *Locks::breakpoint_lock_);
  const Breakpoint* const existing_breakpoint = FindFirstBreakpointForMethod(m);
  bool need_full_deoptimization;
  if (existing_breakpoint == nullptr) {
    // There is no breakpoint on this method yet: we need to deoptimize. If this method may be
    // inlined, we deoptimize everything; otherwise we deoptimize only this method.
    need_full_deoptimization = IsMethodPossiblyInlined(self, m);
    if (need_full_deoptimization) {
      req->SetKind(DeoptimizationRequest::kFullDeoptimization);
      req->SetMethod(nullptr);
    } else {
      req->SetKind(DeoptimizationRequest::kSelectiveDeoptimization);
      req->SetMethod(m);
    }
  } else {
    // There is at least one breakpoint for this method: we don't need to deoptimize.
    req->SetKind(DeoptimizationRequest::kNothing);
    req->SetMethod(nullptr);

    need_full_deoptimization = existing_breakpoint->NeedFullDeoptimization();
    SanityCheckExistingBreakpoints(m, need_full_deoptimization);
  }

  gBreakpoints.push_back(Breakpoint(m, location->dex_pc, need_full_deoptimization));
  VLOG(jdwp) << "Set breakpoint #" << (gBreakpoints.size() - 1) << ": "
             << gBreakpoints[gBreakpoints.size() - 1];
}

// Uninstalls a breakpoint at the specified location. Also indicates through the deoptimization
// request if we need to undeoptimize.
void Dbg::UnwatchLocation(const JDWP::JdwpLocation* location, DeoptimizationRequest* req) {
  WriterMutexLock mu(Thread::Current(), *Locks::breakpoint_lock_);
  mirror::ArtMethod* m = FromMethodId(location->method_id);
  DCHECK(m != nullptr) << "No method for method id " << location->method_id;
  bool need_full_deoptimization = false;
  for (size_t i = 0, e = gBreakpoints.size(); i < e; ++i) {
    if (gBreakpoints[i].DexPc() == location->dex_pc && gBreakpoints[i].Method() == m) {
      VLOG(jdwp) << "Removed breakpoint #" << i << ": " << gBreakpoints[i];
      need_full_deoptimization = gBreakpoints[i].NeedFullDeoptimization();
      DCHECK_NE(need_full_deoptimization, Runtime::Current()->GetInstrumentation()->IsDeoptimized(m));
      gBreakpoints.erase(gBreakpoints.begin() + i);
      break;
    }
  }
  const Breakpoint* const existing_breakpoint = FindFirstBreakpointForMethod(m);
  if (existing_breakpoint == nullptr) {
    // There is no more breakpoint on this method: we need to undeoptimize.
    if (need_full_deoptimization) {
      // This method required full deoptimization: we need to undeoptimize everything.
      req->SetKind(DeoptimizationRequest::kFullUndeoptimization);
      req->SetMethod(nullptr);
    } else {
      // This method required selective deoptimization: we need to undeoptimize only that method.
      req->SetKind(DeoptimizationRequest::kSelectiveUndeoptimization);
      req->SetMethod(m);
    }
  } else {
    // There is at least one breakpoint for this method: we don't need to undeoptimize.
    req->SetKind(DeoptimizationRequest::kNothing);
    req->SetMethod(nullptr);
    SanityCheckExistingBreakpoints(m, need_full_deoptimization);
  }
}

// Scoped utility class to suspend a thread so that we may do tasks such as walk its stack. Doesn't
// cause suspension if the thread is the current thread.
class ScopedThreadSuspension {
 public:
  ScopedThreadSuspension(Thread* self, JDWP::ObjectId thread_id)
      LOCKS_EXCLUDED(Locks::thread_list_lock_)
      SHARED_LOCKS_REQUIRED(Locks::mutator_lock_) :
      thread_(nullptr),
      error_(JDWP::ERR_NONE),
      self_suspend_(false),
      other_suspend_(false) {
    ScopedObjectAccessUnchecked soa(self);
    {
      MutexLock mu(soa.Self(), *Locks::thread_list_lock_);
      thread_ = DecodeThread(soa, thread_id, &error_);
    }
    if (error_ == JDWP::ERR_NONE) {
      if (thread_ == soa.Self()) {
        self_suspend_ = true;
      } else {
        soa.Self()->TransitionFromRunnableToSuspended(kWaitingForDebuggerSuspension);
        jobject thread_peer = gRegistry->GetJObject(thread_id);
        bool timed_out;
        Thread* suspended_thread;
        {
          // Take suspend thread lock to avoid races with threads trying to suspend this one.
          MutexLock mu(soa.Self(), *Locks::thread_list_suspend_thread_lock_);
          ThreadList* thread_list = Runtime::Current()->GetThreadList();
          suspended_thread = thread_list->SuspendThreadByPeer(thread_peer, true, true, &timed_out);
        }
        CHECK_EQ(soa.Self()->TransitionFromSuspendedToRunnable(), kWaitingForDebuggerSuspension);
        if (suspended_thread == nullptr) {
          // Thread terminated from under us while suspending.
          error_ = JDWP::ERR_INVALID_THREAD;
        } else {
          CHECK_EQ(suspended_thread, thread_);
          other_suspend_ = true;
        }
      }
    }
  }

  Thread* GetThread() const {
    return thread_;
  }

  JDWP::JdwpError GetError() const {
    return error_;
  }

  ~ScopedThreadSuspension() {
    if (other_suspend_) {
      Runtime::Current()->GetThreadList()->Resume(thread_, true);
    }
  }

 private:
  Thread* thread_;
  JDWP::JdwpError error_;
  bool self_suspend_;
  bool other_suspend_;
};

JDWP::JdwpError Dbg::ConfigureStep(JDWP::ObjectId thread_id, JDWP::JdwpStepSize step_size,
                                   JDWP::JdwpStepDepth step_depth) {
  Thread* self = Thread::Current();
  ScopedThreadSuspension sts(self, thread_id);
  if (sts.GetError() != JDWP::ERR_NONE) {
    return sts.GetError();
  }

  //
  // Work out what Method* we're in, the current line number, and how deep the stack currently
  // is for step-out.
  //

  struct SingleStepStackVisitor : public StackVisitor {
    explicit SingleStepStackVisitor(Thread* thread, SingleStepControl* single_step_control,
                                    int32_t* line_number)
        SHARED_LOCKS_REQUIRED(Locks::mutator_lock_)
        : StackVisitor(thread, nullptr), single_step_control_(single_step_control),
          line_number_(line_number) {
      DCHECK_EQ(single_step_control_, thread->GetSingleStepControl());
      single_step_control_->method = nullptr;
      single_step_control_->stack_depth = 0;
    }

    // TODO: Enable annotalysis. We know lock is held in constructor, but abstraction confuses
    // annotalysis.
    bool VisitFrame() NO_THREAD_SAFETY_ANALYSIS {
      mirror::ArtMethod* m = GetMethod();
      if (!m->IsRuntimeMethod()) {
        ++single_step_control_->stack_depth;
        if (single_step_control_->method == nullptr) {
          mirror::DexCache* dex_cache = m->GetDeclaringClass()->GetDexCache();
          single_step_control_->method = m;
          *line_number_ = -1;
          if (dex_cache != nullptr) {
            const DexFile& dex_file = *dex_cache->GetDexFile();
            *line_number_ = dex_file.GetLineNumFromPC(m, GetDexPc());
          }
        }
      }
      return true;
    }

    SingleStepControl* const single_step_control_;
    int32_t* const line_number_;
  };

  Thread* const thread = sts.GetThread();
  SingleStepControl* const single_step_control = thread->GetSingleStepControl();
  DCHECK(single_step_control != nullptr);
  int32_t line_number = -1;
  SingleStepStackVisitor visitor(thread, single_step_control, &line_number);
  visitor.WalkStack();

  //
  // Find the dex_pc values that correspond to the current line, for line-based single-stepping.
  //

  struct DebugCallbackContext {
    explicit DebugCallbackContext(SingleStepControl* single_step_control, int32_t line_number,
                                  const DexFile::CodeItem* code_item)
      : single_step_control_(single_step_control), line_number_(line_number), code_item_(code_item),
        last_pc_valid(false), last_pc(0) {
    }

    static bool Callback(void* raw_context, uint32_t address, uint32_t line_number) {
      DebugCallbackContext* context = reinterpret_cast<DebugCallbackContext*>(raw_context);
      if (static_cast<int32_t>(line_number) == context->line_number_) {
        if (!context->last_pc_valid) {
          // Everything from this address until the next line change is ours.
          context->last_pc = address;
          context->last_pc_valid = true;
        }
        // Otherwise, if we're already in a valid range for this line,
        // just keep going (shouldn't really happen)...
      } else if (context->last_pc_valid) {  // and the line number is new
        // Add everything from the last entry up until here to the set
        for (uint32_t dex_pc = context->last_pc; dex_pc < address; ++dex_pc) {
          context->single_step_control_->dex_pcs.insert(dex_pc);
        }
        context->last_pc_valid = false;
      }
      return false;  // There may be multiple entries for any given line.
    }

    ~DebugCallbackContext() {
      // If the line number was the last in the position table...
      if (last_pc_valid) {
        size_t end = code_item_->insns_size_in_code_units_;
        for (uint32_t dex_pc = last_pc; dex_pc < end; ++dex_pc) {
          single_step_control_->dex_pcs.insert(dex_pc);
        }
      }
    }

    SingleStepControl* const single_step_control_;
    const int32_t line_number_;
    const DexFile::CodeItem* const code_item_;
    bool last_pc_valid;
    uint32_t last_pc;
  };
  single_step_control->dex_pcs.clear();
  mirror::ArtMethod* m = single_step_control->method;
  if (!m->IsNative()) {
    const DexFile::CodeItem* const code_item = m->GetCodeItem();
    DebugCallbackContext context(single_step_control, line_number, code_item);
    m->GetDexFile()->DecodeDebugInfo(code_item, m->IsStatic(), m->GetDexMethodIndex(),
                                     DebugCallbackContext::Callback, nullptr, &context);
  }

  //
  // Everything else...
  //

  single_step_control->step_size = step_size;
  single_step_control->step_depth = step_depth;
  single_step_control->is_active = true;

  if (VLOG_IS_ON(jdwp)) {
    VLOG(jdwp) << "Single-step thread: " << *thread;
    VLOG(jdwp) << "Single-step step size: " << single_step_control->step_size;
    VLOG(jdwp) << "Single-step step depth: " << single_step_control->step_depth;
    VLOG(jdwp) << "Single-step current method: " << PrettyMethod(single_step_control->method);
    VLOG(jdwp) << "Single-step current line: " << line_number;
    VLOG(jdwp) << "Single-step current stack depth: " << single_step_control->stack_depth;
    VLOG(jdwp) << "Single-step dex_pc values:";
    for (uint32_t dex_pc : single_step_control->dex_pcs) {
      VLOG(jdwp) << StringPrintf(" %#x", dex_pc);
    }
  }

  return JDWP::ERR_NONE;
}

void Dbg::UnconfigureStep(JDWP::ObjectId thread_id) {
  ScopedObjectAccessUnchecked soa(Thread::Current());
  MutexLock mu(soa.Self(), *Locks::thread_list_lock_);
  JDWP::JdwpError error;
  Thread* thread = DecodeThread(soa, thread_id, &error);
  if (error == JDWP::ERR_NONE) {
    SingleStepControl* single_step_control = thread->GetSingleStepControl();
    DCHECK(single_step_control != nullptr);
    single_step_control->Clear();
  }
}

static char JdwpTagToShortyChar(JDWP::JdwpTag tag) {
  switch (tag) {
    default:
      LOG(FATAL) << "unknown JDWP tag: " << PrintableChar(tag);

    // Primitives.
    case JDWP::JT_BYTE:    return 'B';
    case JDWP::JT_CHAR:    return 'C';
    case JDWP::JT_FLOAT:   return 'F';
    case JDWP::JT_DOUBLE:  return 'D';
    case JDWP::JT_INT:     return 'I';
    case JDWP::JT_LONG:    return 'J';
    case JDWP::JT_SHORT:   return 'S';
    case JDWP::JT_VOID:    return 'V';
    case JDWP::JT_BOOLEAN: return 'Z';

    // Reference types.
    case JDWP::JT_ARRAY:
    case JDWP::JT_OBJECT:
    case JDWP::JT_STRING:
    case JDWP::JT_THREAD:
    case JDWP::JT_THREAD_GROUP:
    case JDWP::JT_CLASS_LOADER:
    case JDWP::JT_CLASS_OBJECT:
      return 'L';
  }
}

JDWP::JdwpError Dbg::InvokeMethod(JDWP::ObjectId thread_id, JDWP::ObjectId object_id,
                                  JDWP::RefTypeId class_id, JDWP::MethodId method_id,
                                  uint32_t arg_count, uint64_t* arg_values,
                                  JDWP::JdwpTag* arg_types, uint32_t options,
                                  JDWP::JdwpTag* pResultTag, uint64_t* pResultValue,
                                  JDWP::ObjectId* pExceptionId) {
  ThreadList* thread_list = Runtime::Current()->GetThreadList();

  Thread* targetThread = nullptr;
  DebugInvokeReq* req = nullptr;
  Thread* self = Thread::Current();
  {
    ScopedObjectAccessUnchecked soa(self);
    MutexLock mu(soa.Self(), *Locks::thread_list_lock_);
    JDWP::JdwpError error;
    targetThread = DecodeThread(soa, thread_id, &error);
    if (error != JDWP::ERR_NONE) {
      LOG(ERROR) << "InvokeMethod request for invalid thread id " << thread_id;
      return error;
    }
    req = targetThread->GetInvokeReq();
    if (!req->ready) {
      LOG(ERROR) << "InvokeMethod request for thread not stopped by event: " << *targetThread;
      return JDWP::ERR_INVALID_THREAD;
    }

    /*
     * We currently have a bug where we don't successfully resume the
     * target thread if the suspend count is too deep.  We're expected to
     * require one "resume" for each "suspend", but when asked to execute
     * a method we have to resume fully and then re-suspend it back to the
     * same level.  (The easiest way to cause this is to type "suspend"
     * multiple times in jdb.)
     *
     * It's unclear what this means when the event specifies "resume all"
     * and some threads are suspended more deeply than others.  This is
     * a rare problem, so for now we just prevent it from hanging forever
     * by rejecting the method invocation request.  Without this, we will
     * be stuck waiting on a suspended thread.
     */
    int suspend_count;
    {
      MutexLock mu2(soa.Self(), *Locks::thread_suspend_count_lock_);
      suspend_count = targetThread->GetSuspendCount();
    }
    if (suspend_count > 1) {
      LOG(ERROR) << *targetThread << " suspend count too deep for method invocation: " << suspend_count;
      return JDWP::ERR_THREAD_SUSPENDED;  // Probably not expected here.
    }

    mirror::Object* receiver = gRegistry->Get<mirror::Object*>(object_id, &error);
    if (error != JDWP::ERR_NONE) {
      return JDWP::ERR_INVALID_OBJECT;
    }

    mirror::Object* thread = gRegistry->Get<mirror::Object*>(thread_id, &error);
    if (error != JDWP::ERR_NONE) {
      return JDWP::ERR_INVALID_OBJECT;
    }
    // TODO: check that 'thread' is actually a java.lang.Thread!

    mirror::Class* c = DecodeClass(class_id, &error);
    if (c == nullptr) {
      return error;
    }

    mirror::ArtMethod* m = FromMethodId(method_id);
    if (m->IsStatic() != (receiver == nullptr)) {
      return JDWP::ERR_INVALID_METHODID;
    }
    if (m->IsStatic()) {
      if (m->GetDeclaringClass() != c) {
        return JDWP::ERR_INVALID_METHODID;
      }
    } else {
      if (!m->GetDeclaringClass()->IsAssignableFrom(c)) {
        return JDWP::ERR_INVALID_METHODID;
      }
    }

    // Check the argument list matches the method.
    uint32_t shorty_len = 0;
    const char* shorty = m->GetShorty(&shorty_len);
    if (shorty_len - 1 != arg_count) {
      return JDWP::ERR_ILLEGAL_ARGUMENT;
    }

    {
      StackHandleScope<3> hs(soa.Self());
      MethodHelper mh(hs.NewHandle(m));
      HandleWrapper<mirror::Object> h_obj(hs.NewHandleWrapper(&receiver));
      HandleWrapper<mirror::Class> h_klass(hs.NewHandleWrapper(&c));
      const DexFile::TypeList* types = m->GetParameterTypeList();
      for (size_t i = 0; i < arg_count; ++i) {
        if (shorty[i + 1] != JdwpTagToShortyChar(arg_types[i])) {
          return JDWP::ERR_ILLEGAL_ARGUMENT;
        }

        if (shorty[i + 1] == 'L') {
          // Did we really get an argument of an appropriate reference type?
          mirror::Class* parameter_type = mh.GetClassFromTypeIdx(types->GetTypeItem(i).type_idx_);
          mirror::Object* argument = gRegistry->Get<mirror::Object*>(arg_values[i], &error);
          if (error != JDWP::ERR_NONE) {
            return JDWP::ERR_INVALID_OBJECT;
          }
          if (argument != nullptr && !argument->InstanceOf(parameter_type)) {
            return JDWP::ERR_ILLEGAL_ARGUMENT;
          }

          // Turn the on-the-wire ObjectId into a jobject.
          jvalue& v = reinterpret_cast<jvalue&>(arg_values[i]);
          v.l = gRegistry->GetJObject(arg_values[i]);
        }
      }
      // Update in case it moved.
      m = mh.GetMethod();
    }

    req->receiver = receiver;
    req->thread = thread;
    req->klass = c;
    req->method = m;
    req->arg_count = arg_count;
    req->arg_values = arg_values;
    req->options = options;
    req->invoke_needed = true;
  }

  // The fact that we've released the thread list lock is a bit risky --- if the thread goes
  // away we're sitting high and dry -- but we must release this before the ResumeAllThreads
  // call, and it's unwise to hold it during WaitForSuspend.

  {
    /*
     * We change our (JDWP thread) status, which should be THREAD_RUNNING,
     * so we can suspend for a GC if the invoke request causes us to
     * run out of memory.  It's also a good idea to change it before locking
     * the invokeReq mutex, although that should never be held for long.
     */
    self->TransitionFromRunnableToSuspended(kWaitingForDebuggerSend);

    VLOG(jdwp) << "    Transferring control to event thread";
    {
      MutexLock mu(self, req->lock);

      if ((options & JDWP::INVOKE_SINGLE_THREADED) == 0) {
        VLOG(jdwp) << "      Resuming all threads";
        thread_list->UndoDebuggerSuspensions();
      } else {
        VLOG(jdwp) << "      Resuming event thread only";
        thread_list->Resume(targetThread, true);
      }

      // Wait for the request to finish executing.
      while (req->invoke_needed) {
        req->cond.Wait(self);
      }
    }
    VLOG(jdwp) << "    Control has returned from event thread";

    /* wait for thread to re-suspend itself */
    SuspendThread(thread_id, false /* request_suspension */);
    self->TransitionFromSuspendedToRunnable();
  }

  /*
   * Suspend the threads.  We waited for the target thread to suspend
   * itself, so all we need to do is suspend the others.
   *
   * The suspendAllThreads() call will double-suspend the event thread,
   * so we want to resume the target thread once to keep the books straight.
   */
  if ((options & JDWP::INVOKE_SINGLE_THREADED) == 0) {
    self->TransitionFromRunnableToSuspended(kWaitingForDebuggerSuspension);
    VLOG(jdwp) << "      Suspending all threads";
    thread_list->SuspendAllForDebugger();
    self->TransitionFromSuspendedToRunnable();
    VLOG(jdwp) << "      Resuming event thread to balance the count";
    thread_list->Resume(targetThread, true);
  }

  // Copy the result.
  *pResultTag = req->result_tag;
  if (IsPrimitiveTag(req->result_tag)) {
    *pResultValue = req->result_value.GetJ();
  } else {
    *pResultValue = gRegistry->Add(req->result_value.GetL());
  }
  *pExceptionId = req->exception;
  return req->error;
}

void Dbg::ExecuteMethod(DebugInvokeReq* pReq) {
  ScopedObjectAccess soa(Thread::Current());

  // We can be called while an exception is pending. We need
  // to preserve that across the method invocation.
  StackHandleScope<4> hs(soa.Self());
  auto old_throw_this_object = hs.NewHandle<mirror::Object>(nullptr);
  auto old_throw_method = hs.NewHandle<mirror::ArtMethod>(nullptr);
  auto old_exception = hs.NewHandle<mirror::Throwable>(nullptr);
  uint32_t old_throw_dex_pc;
  bool old_exception_report_flag;
  {
    ThrowLocation old_throw_location;
    mirror::Throwable* old_exception_obj = soa.Self()->GetException(&old_throw_location);
    old_throw_this_object.Assign(old_throw_location.GetThis());
    old_throw_method.Assign(old_throw_location.GetMethod());
    old_exception.Assign(old_exception_obj);
    old_throw_dex_pc = old_throw_location.GetDexPc();
    old_exception_report_flag = soa.Self()->IsExceptionReportedToInstrumentation();
    soa.Self()->ClearException();
  }

  // Translate the method through the vtable, unless the debugger wants to suppress it.
  Handle<mirror::ArtMethod> m(hs.NewHandle(pReq->method));
  if ((pReq->options & JDWP::INVOKE_NONVIRTUAL) == 0 && pReq->receiver != nullptr) {
    mirror::ArtMethod* actual_method = pReq->klass->FindVirtualMethodForVirtualOrInterface(m.Get());
    if (actual_method != m.Get()) {
      VLOG(jdwp) << "ExecuteMethod translated " << PrettyMethod(m.Get()) << " to " << PrettyMethod(actual_method);
      m.Assign(actual_method);
    }
  }
  VLOG(jdwp) << "ExecuteMethod " << PrettyMethod(m.Get())
             << " receiver=" << pReq->receiver
             << " arg_count=" << pReq->arg_count;
  CHECK(m.Get() != nullptr);

  CHECK_EQ(sizeof(jvalue), sizeof(uint64_t));

  pReq->result_value = InvokeWithJValues(soa, pReq->receiver, soa.EncodeMethod(m.Get()),
                                         reinterpret_cast<jvalue*>(pReq->arg_values));

  mirror::Throwable* exception = soa.Self()->GetException(nullptr);
  soa.Self()->ClearException();
  pReq->exception = gRegistry->Add(exception);
  pReq->result_tag = BasicTagFromDescriptor(m.Get()->GetShorty());
  if (pReq->exception != 0) {
    VLOG(jdwp) << "  JDWP invocation returning with exception=" << exception
        << " " << exception->Dump();
    pReq->result_value.SetJ(0);
  } else if (pReq->result_tag == JDWP::JT_OBJECT) {
    /* if no exception thrown, examine object result more closely */
    JDWP::JdwpTag new_tag = TagFromObject(soa, pReq->result_value.GetL());
    if (new_tag != pReq->result_tag) {
      VLOG(jdwp) << "  JDWP promoted result from " << pReq->result_tag << " to " << new_tag;
      pReq->result_tag = new_tag;
    }

    /*
     * Register the object.  We don't actually need an ObjectId yet,
     * but we do need to be sure that the GC won't move or discard the
     * object when we switch out of RUNNING.  The ObjectId conversion
     * will add the object to the "do not touch" list.
     *
     * We can't use the "tracked allocation" mechanism here because
     * the object is going to be handed off to a different thread.
     */
    gRegistry->Add(pReq->result_value.GetL());
  }

  if (old_exception.Get() != nullptr) {
    ThrowLocation gc_safe_throw_location(old_throw_this_object.Get(), old_throw_method.Get(),
                                         old_throw_dex_pc);
    soa.Self()->SetException(gc_safe_throw_location, old_exception.Get());
    soa.Self()->SetExceptionReportedToInstrumentation(old_exception_report_flag);
  }
}

/*
 * "request" contains a full JDWP packet, possibly with multiple chunks.  We
 * need to process each, accumulate the replies, and ship the whole thing
 * back.
 *
 * Returns "true" if we have a reply.  The reply buffer is newly allocated,
 * and includes the chunk type/length, followed by the data.
 *
 * OLD-TODO: we currently assume that the request and reply include a single
 * chunk.  If this becomes inconvenient we will need to adapt.
 */
bool Dbg::DdmHandlePacket(JDWP::Request* request, uint8_t** pReplyBuf, int* pReplyLen) {
  Thread* self = Thread::Current();
  JNIEnv* env = self->GetJniEnv();

  uint32_t type = request->ReadUnsigned32("type");
  uint32_t length = request->ReadUnsigned32("length");

  // Create a byte[] corresponding to 'request'.
  size_t request_length = request->size();
  ScopedLocalRef<jbyteArray> dataArray(env, env->NewByteArray(request_length));
  if (dataArray.get() == nullptr) {
    LOG(WARNING) << "byte[] allocation failed: " << request_length;
    env->ExceptionClear();
    return false;
  }
  env->SetByteArrayRegion(dataArray.get(), 0, request_length,
                          reinterpret_cast<const jbyte*>(request->data()));
  request->Skip(request_length);

  // Run through and find all chunks.  [Currently just find the first.]
  ScopedByteArrayRO contents(env, dataArray.get());
  if (length != request_length) {
    LOG(WARNING) << StringPrintf("bad chunk found (len=%u pktLen=%zd)", length, request_length);
    return false;
  }

  // Call "private static Chunk dispatch(int type, byte[] data, int offset, int length)".
  ScopedLocalRef<jobject> chunk(env, env->CallStaticObjectMethod(WellKnownClasses::org_apache_harmony_dalvik_ddmc_DdmServer,
                                                                 WellKnownClasses::org_apache_harmony_dalvik_ddmc_DdmServer_dispatch,
                                                                 type, dataArray.get(), 0, length));
  if (env->ExceptionCheck()) {
    LOG(INFO) << StringPrintf("Exception thrown by dispatcher for 0x%08x", type);
    env->ExceptionDescribe();
    env->ExceptionClear();
    return false;
  }

  if (chunk.get() == nullptr) {
    return false;
  }

  /*
   * Pull the pieces out of the chunk.  We copy the results into a
   * newly-allocated buffer that the caller can free.  We don't want to
   * continue using the Chunk object because nothing has a reference to it.
   *
   * We could avoid this by returning type/data/offset/length and having
   * the caller be aware of the object lifetime issues, but that
   * integrates the JDWP code more tightly into the rest of the runtime, and doesn't work
   * if we have responses for multiple chunks.
   *
   * So we're pretty much stuck with copying data around multiple times.
   */
  ScopedLocalRef<jbyteArray> replyData(env, reinterpret_cast<jbyteArray>(env->GetObjectField(chunk.get(), WellKnownClasses::org_apache_harmony_dalvik_ddmc_Chunk_data)));
  jint offset = env->GetIntField(chunk.get(), WellKnownClasses::org_apache_harmony_dalvik_ddmc_Chunk_offset);
  length = env->GetIntField(chunk.get(), WellKnownClasses::org_apache_harmony_dalvik_ddmc_Chunk_length);
  type = env->GetIntField(chunk.get(), WellKnownClasses::org_apache_harmony_dalvik_ddmc_Chunk_type);

  VLOG(jdwp) << StringPrintf("DDM reply: type=0x%08x data=%p offset=%d length=%d", type, replyData.get(), offset, length);
  if (length == 0 || replyData.get() == nullptr) {
    return false;
  }

  const int kChunkHdrLen = 8;
  uint8_t* reply = new uint8_t[length + kChunkHdrLen];
  if (reply == nullptr) {
    LOG(WARNING) << "malloc failed: " << (length + kChunkHdrLen);
    return false;
  }
  JDWP::Set4BE(reply + 0, type);
  JDWP::Set4BE(reply + 4, length);
  env->GetByteArrayRegion(replyData.get(), offset, length, reinterpret_cast<jbyte*>(reply + kChunkHdrLen));

  *pReplyBuf = reply;
  *pReplyLen = length + kChunkHdrLen;

  VLOG(jdwp) << StringPrintf("dvmHandleDdm returning type=%.4s %p len=%d", reinterpret_cast<char*>(reply), reply, length);
  return true;
}

void Dbg::DdmBroadcast(bool connect) {
  VLOG(jdwp) << "Broadcasting DDM " << (connect ? "connect" : "disconnect") << "...";

  Thread* self = Thread::Current();
  if (self->GetState() != kRunnable) {
    LOG(ERROR) << "DDM broadcast in thread state " << self->GetState();
    /* try anyway? */
  }

  JNIEnv* env = self->GetJniEnv();
  jint event = connect ? 1 /*DdmServer.CONNECTED*/ : 2 /*DdmServer.DISCONNECTED*/;
  env->CallStaticVoidMethod(WellKnownClasses::org_apache_harmony_dalvik_ddmc_DdmServer,
                            WellKnownClasses::org_apache_harmony_dalvik_ddmc_DdmServer_broadcast,
                            event);
  if (env->ExceptionCheck()) {
    LOG(ERROR) << "DdmServer.broadcast " << event << " failed";
    env->ExceptionDescribe();
    env->ExceptionClear();
  }
}

void Dbg::DdmConnected() {
  Dbg::DdmBroadcast(true);
}

void Dbg::DdmDisconnected() {
  Dbg::DdmBroadcast(false);
  gDdmThreadNotification = false;
}

/*
 * Send a notification when a thread starts, stops, or changes its name.
 *
 * Because we broadcast the full set of threads when the notifications are
 * first enabled, it's possible for "thread" to be actively executing.
 */
void Dbg::DdmSendThreadNotification(Thread* t, uint32_t type) {
  if (!gDdmThreadNotification) {
    return;
  }

  if (type == CHUNK_TYPE("THDE")) {
    uint8_t buf[4];
    JDWP::Set4BE(&buf[0], t->GetThreadId());
    Dbg::DdmSendChunk(CHUNK_TYPE("THDE"), 4, buf);
  } else {
    CHECK(type == CHUNK_TYPE("THCR") || type == CHUNK_TYPE("THNM")) << type;
    ScopedObjectAccessUnchecked soa(Thread::Current());
    StackHandleScope<1> hs(soa.Self());
    Handle<mirror::String> name(hs.NewHandle(t->GetThreadName(soa)));
    size_t char_count = (name.Get() != nullptr) ? name->GetLength() : 0;
    const jchar* chars = (name.Get() != nullptr) ? name->GetCharArray()->GetData() : nullptr;

    std::vector<uint8_t> bytes;
    JDWP::Append4BE(bytes, t->GetThreadId());
    JDWP::AppendUtf16BE(bytes, chars, char_count);
    CHECK_EQ(bytes.size(), char_count*2 + sizeof(uint32_t)*2);
    Dbg::DdmSendChunk(type, bytes);
  }
}

void Dbg::DdmSetThreadNotification(bool enable) {
  // Enable/disable thread notifications.
  gDdmThreadNotification = enable;
  if (enable) {
    // Suspend the VM then post thread start notifications for all threads. Threads attaching will
    // see a suspension in progress and block until that ends. They then post their own start
    // notification.
    SuspendVM();
    std::list<Thread*> threads;
    Thread* self = Thread::Current();
    {
      MutexLock mu(self, *Locks::thread_list_lock_);
      threads = Runtime::Current()->GetThreadList()->GetList();
    }
    {
      ScopedObjectAccess soa(self);
      for (Thread* thread : threads) {
        Dbg::DdmSendThreadNotification(thread, CHUNK_TYPE("THCR"));
      }
    }
    ResumeVM();
  }
}

void Dbg::PostThreadStartOrStop(Thread* t, uint32_t type) {
  if (IsDebuggerActive()) {
    ScopedObjectAccessUnchecked soa(Thread::Current());
    JDWP::ObjectId id = gRegistry->Add(t->GetPeer());
    gJdwpState->PostThreadChange(id, type == CHUNK_TYPE("THCR"));
  }
  Dbg::DdmSendThreadNotification(t, type);
}

void Dbg::PostThreadStart(Thread* t) {
  Dbg::PostThreadStartOrStop(t, CHUNK_TYPE("THCR"));
}

void Dbg::PostThreadDeath(Thread* t) {
  Dbg::PostThreadStartOrStop(t, CHUNK_TYPE("THDE"));
}

void Dbg::DdmSendChunk(uint32_t type, size_t byte_count, const uint8_t* buf) {
  CHECK(buf != nullptr);
  iovec vec[1];
  vec[0].iov_base = reinterpret_cast<void*>(const_cast<uint8_t*>(buf));
  vec[0].iov_len = byte_count;
  Dbg::DdmSendChunkV(type, vec, 1);
}

void Dbg::DdmSendChunk(uint32_t type, const std::vector<uint8_t>& bytes) {
  DdmSendChunk(type, bytes.size(), &bytes[0]);
}

void Dbg::DdmSendChunkV(uint32_t type, const iovec* iov, int iov_count) {
  if (gJdwpState == nullptr) {
    VLOG(jdwp) << "Debugger thread not active, ignoring DDM send: " << type;
  } else {
    gJdwpState->DdmSendChunkV(type, iov, iov_count);
  }
}

int Dbg::DdmHandleHpifChunk(HpifWhen when) {
  if (when == HPIF_WHEN_NOW) {
    DdmSendHeapInfo(when);
    return true;
  }

  if (when != HPIF_WHEN_NEVER && when != HPIF_WHEN_NEXT_GC && when != HPIF_WHEN_EVERY_GC) {
    LOG(ERROR) << "invalid HpifWhen value: " << static_cast<int>(when);
    return false;
  }

  gDdmHpifWhen = when;
  return true;
}

bool Dbg::DdmHandleHpsgNhsgChunk(Dbg::HpsgWhen when, Dbg::HpsgWhat what, bool native) {
  if (when != HPSG_WHEN_NEVER && when != HPSG_WHEN_EVERY_GC) {
    LOG(ERROR) << "invalid HpsgWhen value: " << static_cast<int>(when);
    return false;
  }

  if (what != HPSG_WHAT_MERGED_OBJECTS && what != HPSG_WHAT_DISTINCT_OBJECTS) {
    LOG(ERROR) << "invalid HpsgWhat value: " << static_cast<int>(what);
    return false;
  }

  if (native) {
    gDdmNhsgWhen = when;
    gDdmNhsgWhat = what;
  } else {
    gDdmHpsgWhen = when;
    gDdmHpsgWhat = what;
  }
  return true;
}

void Dbg::DdmSendHeapInfo(HpifWhen reason) {
  // If there's a one-shot 'when', reset it.
  if (reason == gDdmHpifWhen) {
    if (gDdmHpifWhen == HPIF_WHEN_NEXT_GC) {
      gDdmHpifWhen = HPIF_WHEN_NEVER;
    }
  }

  /*
   * Chunk HPIF (client --> server)
   *
   * Heap Info. General information about the heap,
   * suitable for a summary display.
   *
   *   [u4]: number of heaps
   *
   *   For each heap:
   *     [u4]: heap ID
   *     [u8]: timestamp in ms since Unix epoch
   *     [u1]: capture reason (same as 'when' value from server)
   *     [u4]: max heap size in bytes (-Xmx)
   *     [u4]: current heap size in bytes
   *     [u4]: current number of bytes allocated
   *     [u4]: current number of objects allocated
   */
  uint8_t heap_count = 1;
  gc::Heap* heap = Runtime::Current()->GetHeap();
  std::vector<uint8_t> bytes;
  JDWP::Append4BE(bytes, heap_count);
  JDWP::Append4BE(bytes, 1);  // Heap id (bogus; we only have one heap).
  JDWP::Append8BE(bytes, MilliTime());
  JDWP::Append1BE(bytes, reason);
  JDWP::Append4BE(bytes, heap->GetMaxMemory());  // Max allowed heap size in bytes.
  JDWP::Append4BE(bytes, heap->GetTotalMemory());  // Current heap size in bytes.
  JDWP::Append4BE(bytes, heap->GetBytesAllocated());
  JDWP::Append4BE(bytes, heap->GetObjectsAllocated());
  CHECK_EQ(bytes.size(), 4U + (heap_count * (4 + 8 + 1 + 4 + 4 + 4 + 4)));
  Dbg::DdmSendChunk(CHUNK_TYPE("HPIF"), bytes);
}

enum HpsgSolidity {
  SOLIDITY_FREE = 0,
  SOLIDITY_HARD = 1,
  SOLIDITY_SOFT = 2,
  SOLIDITY_WEAK = 3,
  SOLIDITY_PHANTOM = 4,
  SOLIDITY_FINALIZABLE = 5,
  SOLIDITY_SWEEP = 6,
};

enum HpsgKind {
  KIND_OBJECT = 0,
  KIND_CLASS_OBJECT = 1,
  KIND_ARRAY_1 = 2,
  KIND_ARRAY_2 = 3,
  KIND_ARRAY_4 = 4,
  KIND_ARRAY_8 = 5,
  KIND_UNKNOWN = 6,
  KIND_NATIVE = 7,
};

#define HPSG_PARTIAL (1<<7)
#define HPSG_STATE(solidity, kind) ((uint8_t)((((kind) & 0x7) << 3) | ((solidity) & 0x7)))

class HeapChunkContext {
 public:
  // Maximum chunk size.  Obtain this from the formula:
  // (((maximum_heap_size / ALLOCATION_UNIT_SIZE) + 255) / 256) * 2
  HeapChunkContext(bool merge, bool native)
      : buf_(16384 - 16),
        type_(0),
        merge_(merge),
        chunk_overhead_(0) {
    Reset();
    if (native) {
      type_ = CHUNK_TYPE("NHSG");
    } else {
      type_ = merge ? CHUNK_TYPE("HPSG") : CHUNK_TYPE("HPSO");
    }
  }

  ~HeapChunkContext() {
    if (p_ > &buf_[0]) {
      Flush();
    }
  }

  void SetChunkOverhead(size_t chunk_overhead) {
    chunk_overhead_ = chunk_overhead;
  }

  void ResetStartOfNextChunk() {
    startOfNextMemoryChunk_ = nullptr;
  }

  void EnsureHeader(const void* chunk_ptr) {
    if (!needHeader_) {
      return;
    }

    // Start a new HPSx chunk.
    JDWP::Write4BE(&p_, 1);  // Heap id (bogus; we only have one heap).
    JDWP::Write1BE(&p_, 8);  // Size of allocation unit, in bytes.

    JDWP::Write4BE(&p_, reinterpret_cast<uintptr_t>(chunk_ptr));  // virtual address of segment start.
    JDWP::Write4BE(&p_, 0);  // offset of this piece (relative to the virtual address).
    // [u4]: length of piece, in allocation units
    // We won't know this until we're done, so save the offset and stuff in a dummy value.
    pieceLenField_ = p_;
    JDWP::Write4BE(&p_, 0x55555555);
    needHeader_ = false;
  }

  void Flush() SHARED_LOCKS_REQUIRED(Locks::mutator_lock_) {
    if (pieceLenField_ == nullptr) {
      // Flush immediately post Reset (maybe back-to-back Flush). Ignore.
      CHECK(needHeader_);
      return;
    }
    // Patch the "length of piece" field.
    CHECK_LE(&buf_[0], pieceLenField_);
    CHECK_LE(pieceLenField_, p_);
    JDWP::Set4BE(pieceLenField_, totalAllocationUnits_);

    Dbg::DdmSendChunk(type_, p_ - &buf_[0], &buf_[0]);
    Reset();
  }

  static void HeapChunkCallback(void* start, void* end, size_t used_bytes, void* arg)
      SHARED_LOCKS_REQUIRED(Locks::heap_bitmap_lock_,
                            Locks::mutator_lock_) {
    reinterpret_cast<HeapChunkContext*>(arg)->HeapChunkCallback(start, end, used_bytes);
  }

 private:
  enum { ALLOCATION_UNIT_SIZE = 8 };

  void Reset() {
    p_ = &buf_[0];
    ResetStartOfNextChunk();
    totalAllocationUnits_ = 0;
    needHeader_ = true;
    pieceLenField_ = nullptr;
  }

  void HeapChunkCallback(void* start, void* /*end*/, size_t used_bytes)
      SHARED_LOCKS_REQUIRED(Locks::heap_bitmap_lock_,
                            Locks::mutator_lock_) {
    // Note: heap call backs cannot manipulate the heap upon which they are crawling, care is taken
    // in the following code not to allocate memory, by ensuring buf_ is of the correct size
    if (used_bytes == 0) {
        if (start == nullptr) {
            // Reset for start of new heap.
            startOfNextMemoryChunk_ = nullptr;
            Flush();
        }
        // Only process in use memory so that free region information
        // also includes dlmalloc book keeping.
        return;
    }

    /* If we're looking at the native heap, we'll just return
     * (SOLIDITY_HARD, KIND_NATIVE) for all allocated chunks
     */
    bool native = type_ == CHUNK_TYPE("NHSG");

    // TODO: I'm not sure using start of next chunk works well with multiple spaces. We shouldn't
    // count gaps inbetween spaces as free memory.
    if (startOfNextMemoryChunk_ != nullptr) {
        // Transmit any pending free memory. Native free memory of
        // over kMaxFreeLen could be because of the use of mmaps, so
        // don't report. If not free memory then start a new segment.
        bool flush = true;
        if (start > startOfNextMemoryChunk_) {
            const size_t kMaxFreeLen = 2 * kPageSize;
            void* freeStart = startOfNextMemoryChunk_;
            void* freeEnd = start;
            size_t freeLen = reinterpret_cast<char*>(freeEnd) - reinterpret_cast<char*>(freeStart);
            if (!native || freeLen < kMaxFreeLen) {
                AppendChunk(HPSG_STATE(SOLIDITY_FREE, 0), freeStart, freeLen);
                flush = false;
            }
        }
        if (flush) {
            startOfNextMemoryChunk_ = nullptr;
            Flush();
        }
    }
    mirror::Object* obj = reinterpret_cast<mirror::Object*>(start);

    // Determine the type of this chunk.
    // OLD-TODO: if context.merge, see if this chunk is different from the last chunk.
    // If it's the same, we should combine them.
    uint8_t state = ExamineObject(obj, native);
    AppendChunk(state, start, used_bytes + chunk_overhead_);
    startOfNextMemoryChunk_ = reinterpret_cast<char*>(start) + used_bytes + chunk_overhead_;
  }

  void AppendChunk(uint8_t state, void* ptr, size_t length)
      SHARED_LOCKS_REQUIRED(Locks::mutator_lock_) {
    // Make sure there's enough room left in the buffer.
    // We need to use two bytes for every fractional 256 allocation units used by the chunk plus
    // 17 bytes for any header.
    size_t needed = (((length/ALLOCATION_UNIT_SIZE + 255) / 256) * 2) + 17;
    size_t bytesLeft = buf_.size() - (size_t)(p_ - &buf_[0]);
    if (bytesLeft < needed) {
      Flush();
    }

    bytesLeft = buf_.size() - (size_t)(p_ - &buf_[0]);
    if (bytesLeft < needed) {
      LOG(WARNING) << "Chunk is too big to transmit (chunk_len=" << length << ", "
          << needed << " bytes)";
      return;
    }
    EnsureHeader(ptr);
    // Write out the chunk description.
    length /= ALLOCATION_UNIT_SIZE;   // Convert to allocation units.
    totalAllocationUnits_ += length;
    while (length > 256) {
      *p_++ = state | HPSG_PARTIAL;
      *p_++ = 255;     // length - 1
      length -= 256;
    }
    *p_++ = state;
    *p_++ = length - 1;
  }

  uint8_t ExamineObject(mirror::Object* o, bool is_native_heap)
      SHARED_LOCKS_REQUIRED(Locks::mutator_lock_, Locks::heap_bitmap_lock_) {
    if (o == nullptr) {
      return HPSG_STATE(SOLIDITY_FREE, 0);
    }

    // It's an allocated chunk. Figure out what it is.

    // If we're looking at the native heap, we'll just return
    // (SOLIDITY_HARD, KIND_NATIVE) for all allocated chunks.
    if (is_native_heap) {
      return HPSG_STATE(SOLIDITY_HARD, KIND_NATIVE);
    }

    if (!Runtime::Current()->GetHeap()->IsLiveObjectLocked(o)) {
      return HPSG_STATE(SOLIDITY_HARD, KIND_NATIVE);
    }

    mirror::Class* c = o->GetClass();
    if (c == nullptr) {
      // The object was probably just created but hasn't been initialized yet.
      return HPSG_STATE(SOLIDITY_HARD, KIND_OBJECT);
    }

    if (!Runtime::Current()->GetHeap()->IsValidObjectAddress(c)) {
      LOG(ERROR) << "Invalid class for managed heap object: " << o << " " << c;
      return HPSG_STATE(SOLIDITY_HARD, KIND_UNKNOWN);
    }

    if (c->IsClassClass()) {
      return HPSG_STATE(SOLIDITY_HARD, KIND_CLASS_OBJECT);
    }

    if (c->IsArrayClass()) {
      if (o->IsObjectArray()) {
        return HPSG_STATE(SOLIDITY_HARD, KIND_ARRAY_4);
      }
      switch (c->GetComponentSize()) {
      case 1: return HPSG_STATE(SOLIDITY_HARD, KIND_ARRAY_1);
      case 2: return HPSG_STATE(SOLIDITY_HARD, KIND_ARRAY_2);
      case 4: return HPSG_STATE(SOLIDITY_HARD, KIND_ARRAY_4);
      case 8: return HPSG_STATE(SOLIDITY_HARD, KIND_ARRAY_8);
      }
    }

    return HPSG_STATE(SOLIDITY_HARD, KIND_OBJECT);
  }

  std::vector<uint8_t> buf_;
  uint8_t* p_;
  uint8_t* pieceLenField_;
  void* startOfNextMemoryChunk_;
  size_t totalAllocationUnits_;
  uint32_t type_;
  bool merge_;
  bool needHeader_;
  size_t chunk_overhead_;

  DISALLOW_COPY_AND_ASSIGN(HeapChunkContext);
};

static void BumpPointerSpaceCallback(mirror::Object* obj, void* arg)
    SHARED_LOCKS_REQUIRED(Locks::mutator_lock_) EXCLUSIVE_LOCKS_REQUIRED(Locks::heap_bitmap_lock_) {
  const size_t size = RoundUp(obj->SizeOf(), kObjectAlignment);
  HeapChunkContext::HeapChunkCallback(
      obj, reinterpret_cast<void*>(reinterpret_cast<uintptr_t>(obj) + size), size, arg);
}

void Dbg::DdmSendHeapSegments(bool native) {
  Dbg::HpsgWhen when;
  Dbg::HpsgWhat what;
  if (!native) {
    when = gDdmHpsgWhen;
    what = gDdmHpsgWhat;
  } else {
    when = gDdmNhsgWhen;
    what = gDdmNhsgWhat;
  }
  if (when == HPSG_WHEN_NEVER) {
    return;
  }

  // Figure out what kind of chunks we'll be sending.
  CHECK(what == HPSG_WHAT_MERGED_OBJECTS || what == HPSG_WHAT_DISTINCT_OBJECTS) << static_cast<int>(what);

  // First, send a heap start chunk.
  uint8_t heap_id[4];
  JDWP::Set4BE(&heap_id[0], 1);  // Heap id (bogus; we only have one heap).
  Dbg::DdmSendChunk(native ? CHUNK_TYPE("NHST") : CHUNK_TYPE("HPST"), sizeof(heap_id), heap_id);

  Thread* self = Thread::Current();

  // To allow the Walk/InspectAll() below to exclusively-lock the
  // mutator lock, temporarily release the shared access to the
  // mutator lock here by transitioning to the suspended state.
  Locks::mutator_lock_->AssertSharedHeld(self);
  self->TransitionFromRunnableToSuspended(kSuspended);

  // Send a series of heap segment chunks.
  HeapChunkContext context((what == HPSG_WHAT_MERGED_OBJECTS), native);
  if (native) {
#ifdef USE_DLMALLOC
    dlmalloc_inspect_all(HeapChunkContext::HeapChunkCallback, &context);
#else
    UNIMPLEMENTED(WARNING) << "Native heap inspection is only supported with dlmalloc";
#endif
  } else {
    gc::Heap* heap = Runtime::Current()->GetHeap();
    for (const auto& space : heap->GetContinuousSpaces()) {
      if (space->IsDlMallocSpace()) {
        // dlmalloc's chunk header is 2 * sizeof(size_t), but if the previous chunk is in use for an
        // allocation then the first sizeof(size_t) may belong to it.
        context.SetChunkOverhead(sizeof(size_t));
        space->AsDlMallocSpace()->Walk(HeapChunkContext::HeapChunkCallback, &context);
      } else if (space->IsRosAllocSpace()) {
        context.SetChunkOverhead(0);
        space->AsRosAllocSpace()->Walk(HeapChunkContext::HeapChunkCallback, &context);
      } else if (space->IsBumpPointerSpace()) {
        context.SetChunkOverhead(0);
        ReaderMutexLock mu(self, *Locks::mutator_lock_);
        WriterMutexLock mu2(self, *Locks::heap_bitmap_lock_);
        space->AsBumpPointerSpace()->Walk(BumpPointerSpaceCallback, &context);
      } else {
        UNIMPLEMENTED(WARNING) << "Not counting objects in space " << *space;
      }
      context.ResetStartOfNextChunk();
    }
    // Walk the large objects, these are not in the AllocSpace.
    context.SetChunkOverhead(0);
    heap->GetLargeObjectsSpace()->Walk(HeapChunkContext::HeapChunkCallback, &context);
  }

  // Shared-lock the mutator lock back.
  self->TransitionFromSuspendedToRunnable();
  Locks::mutator_lock_->AssertSharedHeld(self);

  // Finally, send a heap end chunk.
  Dbg::DdmSendChunk(native ? CHUNK_TYPE("NHEN") : CHUNK_TYPE("HPEN"), sizeof(heap_id), heap_id);
}

static size_t GetAllocTrackerMax() {
#ifdef HAVE_ANDROID_OS
  // Check whether there's a system property overriding the number of records.
  const char* propertyName = "dalvik.vm.allocTrackerMax";
  char allocRecordMaxString[PROPERTY_VALUE_MAX];
  if (property_get(propertyName, allocRecordMaxString, "") > 0) {
    char* end;
    size_t value = strtoul(allocRecordMaxString, &end, 10);
    if (*end != '\0') {
      LOG(ERROR) << "Ignoring  " << propertyName << " '" << allocRecordMaxString
                 << "' --- invalid";
      return kDefaultNumAllocRecords;
    }
    if (!IsPowerOfTwo(value)) {
      LOG(ERROR) << "Ignoring  " << propertyName << " '" << allocRecordMaxString
                 << "' --- not power of two";
      return kDefaultNumAllocRecords;
    }
    return value;
  }
#endif
  return kDefaultNumAllocRecords;
}

void Dbg::SetAllocTrackingEnabled(bool enable) {
  Thread* self = Thread::Current();
  if (enable) {
    {
<<<<<<< HEAD
      MutexLock mu(Thread::Current(), *alloc_tracker_lock_);
      if (recent_allocation_records_ == nullptr) {
        alloc_record_max_ = GetAllocTrackerMax();
        LOG(INFO) << "Enabling alloc tracker (" << alloc_record_max_ << " entries of "
            << kMaxAllocRecordStackDepth << " frames, taking "
            << PrettySize(sizeof(AllocRecord) * alloc_record_max_) << ")";
        alloc_record_head_ = alloc_record_count_ = 0;
        recent_allocation_records_ = new AllocRecord[alloc_record_max_];
        CHECK(recent_allocation_records_ != nullptr);
=======
      MutexLock mu(self, *Locks::alloc_tracker_lock_);
      if (recent_allocation_records_ != NULL) {
        return;  // Already enabled, bail.
>>>>>>> ac4d0dae
      }
      alloc_record_max_ = GetAllocTrackerMax();
      LOG(INFO) << "Enabling alloc tracker (" << alloc_record_max_ << " entries of "
                << kMaxAllocRecordStackDepth << " frames, taking "
                << PrettySize(sizeof(AllocRecord) * alloc_record_max_) << ")";
      DCHECK_EQ(alloc_record_head_, 0U);
      DCHECK_EQ(alloc_record_count_, 0U);
      recent_allocation_records_ = new AllocRecord[alloc_record_max_];
      CHECK(recent_allocation_records_ != NULL);
    }
    Runtime::Current()->GetInstrumentation()->InstrumentQuickAllocEntryPoints();
  } else {
    {
      ScopedObjectAccess soa(self);  // For type_cache_.Clear();
      MutexLock mu(self, *Locks::alloc_tracker_lock_);
      if (recent_allocation_records_ == NULL) {
        return;  // Already disabled, bail.
      }
      LOG(INFO) << "Disabling alloc tracker";
      delete[] recent_allocation_records_;
<<<<<<< HEAD
      recent_allocation_records_ = nullptr;
=======
      recent_allocation_records_ = NULL;
      alloc_record_head_ = 0;
      alloc_record_count_ = 0;
>>>>>>> ac4d0dae
      type_cache_.Clear();
    }
    // If an allocation comes in before we uninstrument, we will safely drop it on the floor.
    Runtime::Current()->GetInstrumentation()->UninstrumentQuickAllocEntryPoints();
  }
}

struct AllocRecordStackVisitor : public StackVisitor {
  AllocRecordStackVisitor(Thread* thread, AllocRecord* record)
      SHARED_LOCKS_REQUIRED(Locks::mutator_lock_)
      : StackVisitor(thread, nullptr), record(record), depth(0) {}

  // TODO: Enable annotalysis. We know lock is held in constructor, but abstraction confuses
  // annotalysis.
  bool VisitFrame() NO_THREAD_SAFETY_ANALYSIS {
    if (depth >= kMaxAllocRecordStackDepth) {
      return false;
    }
    mirror::ArtMethod* m = GetMethod();
    if (!m->IsRuntimeMethod()) {
      record->StackElement(depth)->SetMethod(m);
      record->StackElement(depth)->SetDexPc(GetDexPc());
      ++depth;
    }
    return true;
  }

  ~AllocRecordStackVisitor() {
    // Clear out any unused stack trace elements.
    for (; depth < kMaxAllocRecordStackDepth; ++depth) {
      record->StackElement(depth)->SetMethod(nullptr);
      record->StackElement(depth)->SetDexPc(0);
    }
  }

  AllocRecord* record;
  size_t depth;
};

void Dbg::RecordAllocation(mirror::Class* type, size_t byte_count) {
  Thread* self = Thread::Current();
  CHECK(self != nullptr);

<<<<<<< HEAD
  MutexLock mu(self, *alloc_tracker_lock_);
  if (recent_allocation_records_ == nullptr) {
=======
  MutexLock mu(self, *Locks::alloc_tracker_lock_);
  if (recent_allocation_records_ == NULL) {
    // In the process of shutting down recording, bail.
>>>>>>> ac4d0dae
    return;
  }

  // Advance and clip.
  if (++alloc_record_head_ == alloc_record_max_) {
    alloc_record_head_ = 0;
  }

  // Fill in the basics.
  AllocRecord* record = &recent_allocation_records_[alloc_record_head_];
  record->SetType(type);
  record->SetByteCount(byte_count);
  record->SetThinLockId(self->GetThreadId());

  // Fill in the stack trace.
  AllocRecordStackVisitor visitor(self, record);
  visitor.WalkStack();

  if (alloc_record_count_ < alloc_record_max_) {
    ++alloc_record_count_;
  }
}

// Returns the index of the head element.
//
// We point at the most-recently-written record, so if alloc_record_count_ is 1
// we want to use the current element.  Take "head+1" and subtract count
// from it.
//
// We need to handle underflow in our circular buffer, so we add
// alloc_record_max_ and then mask it back down.
size_t Dbg::HeadIndex() {
  return (Dbg::alloc_record_head_ + 1 + Dbg::alloc_record_max_ - Dbg::alloc_record_count_) &
      (Dbg::alloc_record_max_ - 1);
}

void Dbg::DumpRecentAllocations() {
  ScopedObjectAccess soa(Thread::Current());
<<<<<<< HEAD
  MutexLock mu(soa.Self(), *alloc_tracker_lock_);
  if (recent_allocation_records_ == nullptr) {
=======
  MutexLock mu(soa.Self(), *Locks::alloc_tracker_lock_);
  if (recent_allocation_records_ == NULL) {
>>>>>>> ac4d0dae
    LOG(INFO) << "Not recording tracked allocations";
    return;
  }

  // "i" is the head of the list.  We want to start at the end of the
  // list and move forward to the tail.
  size_t i = HeadIndex();
  const uint16_t capped_count = CappedAllocRecordCount(Dbg::alloc_record_count_);
  uint16_t count = capped_count;

  LOG(INFO) << "Tracked allocations, (head=" << alloc_record_head_ << " count=" << count << ")";
  while (count--) {
    AllocRecord* record = &recent_allocation_records_[i];

    LOG(INFO) << StringPrintf(" Thread %-2d %6zd bytes ", record->ThinLockId(), record->ByteCount())
              << PrettyClass(record->Type());

    for (size_t stack_frame = 0; stack_frame < kMaxAllocRecordStackDepth; ++stack_frame) {
      AllocRecordStackTraceElement* stack_element = record->StackElement(stack_frame);
      mirror::ArtMethod* m = stack_element->Method();
      if (m == nullptr) {
        break;
      }
      LOG(INFO) << "    " << PrettyMethod(m) << " line " << stack_element->LineNumber();
    }

    // pause periodically to help logcat catch up
    if ((count % 5) == 0) {
      usleep(40000);
    }

    i = (i + 1) & (alloc_record_max_ - 1);
  }
}

class StringTable {
 public:
  StringTable() {
  }

  void Add(const std::string& str) {
    table_.insert(str);
  }

  void Add(const char* str) {
    table_.insert(str);
  }

  size_t IndexOf(const char* s) const {
    auto it = table_.find(s);
    if (it == table_.end()) {
      LOG(FATAL) << "IndexOf(\"" << s << "\") failed";
    }
    return std::distance(table_.begin(), it);
  }

  size_t Size() const {
    return table_.size();
  }

  void WriteTo(std::vector<uint8_t>& bytes) const {
    for (const std::string& str : table_) {
      const char* s = str.c_str();
      size_t s_len = CountModifiedUtf8Chars(s);
      std::unique_ptr<uint16_t> s_utf16(new uint16_t[s_len]);
      ConvertModifiedUtf8ToUtf16(s_utf16.get(), s);
      JDWP::AppendUtf16BE(bytes, s_utf16.get(), s_len);
    }
  }

 private:
  std::set<std::string> table_;
  DISALLOW_COPY_AND_ASSIGN(StringTable);
};

static const char* GetMethodSourceFile(mirror::ArtMethod* method)
    SHARED_LOCKS_REQUIRED(Locks::mutator_lock_) {
  DCHECK(method != nullptr);
  const char* source_file = method->GetDeclaringClassSourceFile();
  return (source_file != nullptr) ? source_file : "";
}

/*
 * The data we send to DDMS contains everything we have recorded.
 *
 * Message header (all values big-endian):
 * (1b) message header len (to allow future expansion); includes itself
 * (1b) entry header len
 * (1b) stack frame len
 * (2b) number of entries
 * (4b) offset to string table from start of message
 * (2b) number of class name strings
 * (2b) number of method name strings
 * (2b) number of source file name strings
 * For each entry:
 *   (4b) total allocation size
 *   (2b) thread id
 *   (2b) allocated object's class name index
 *   (1b) stack depth
 *   For each stack frame:
 *     (2b) method's class name
 *     (2b) method name
 *     (2b) method source file
 *     (2b) line number, clipped to 32767; -2 if native; -1 if no source
 * (xb) class name strings
 * (xb) method name strings
 * (xb) source file strings
 *
 * As with other DDM traffic, strings are sent as a 4-byte length
 * followed by UTF-16 data.
 *
 * We send up 16-bit unsigned indexes into string tables.  In theory there
 * can be (kMaxAllocRecordStackDepth * alloc_record_max_) unique strings in
 * each table, but in practice there should be far fewer.
 *
 * The chief reason for using a string table here is to keep the size of
 * the DDMS message to a minimum.  This is partly to make the protocol
 * efficient, but also because we have to form the whole thing up all at
 * once in a memory buffer.
 *
 * We use separate string tables for class names, method names, and source
 * files to keep the indexes small.  There will generally be no overlap
 * between the contents of these tables.
 */
jbyteArray Dbg::GetRecentAllocations() {
  if (false) {
    DumpRecentAllocations();
  }

  Thread* self = Thread::Current();
  std::vector<uint8_t> bytes;
  {
    MutexLock mu(self, *Locks::alloc_tracker_lock_);
    //
    // Part 1: generate string tables.
    //
    StringTable class_names;
    StringTable method_names;
    StringTable filenames;

    const uint16_t capped_count = CappedAllocRecordCount(Dbg::alloc_record_count_);
    uint16_t count = capped_count;
    size_t idx = HeadIndex();
    while (count--) {
      AllocRecord* record = &recent_allocation_records_[idx];
      std::string temp;
      class_names.Add(record->Type()->GetDescriptor(&temp));
      for (size_t i = 0; i < kMaxAllocRecordStackDepth; i++) {
        mirror::ArtMethod* m = record->StackElement(i)->Method();
        if (m != nullptr) {
          class_names.Add(m->GetDeclaringClassDescriptor());
          method_names.Add(m->GetName());
          filenames.Add(GetMethodSourceFile(m));
        }
      }

      idx = (idx + 1) & (alloc_record_max_ - 1);
    }

    LOG(INFO) << "allocation records: " << capped_count;

    //
    // Part 2: Generate the output and store it in the buffer.
    //

    // (1b) message header len (to allow future expansion); includes itself
    // (1b) entry header len
    // (1b) stack frame len
    const int kMessageHeaderLen = 15;
    const int kEntryHeaderLen = 9;
    const int kStackFrameLen = 8;
    JDWP::Append1BE(bytes, kMessageHeaderLen);
    JDWP::Append1BE(bytes, kEntryHeaderLen);
    JDWP::Append1BE(bytes, kStackFrameLen);

    // (2b) number of entries
    // (4b) offset to string table from start of message
    // (2b) number of class name strings
    // (2b) number of method name strings
    // (2b) number of source file name strings
    JDWP::Append2BE(bytes, capped_count);
    size_t string_table_offset = bytes.size();
    JDWP::Append4BE(bytes, 0);  // We'll patch this later...
    JDWP::Append2BE(bytes, class_names.Size());
    JDWP::Append2BE(bytes, method_names.Size());
    JDWP::Append2BE(bytes, filenames.Size());

    idx = HeadIndex();
    std::string temp;
    for (count = capped_count; count != 0; --count) {
      // For each entry:
      // (4b) total allocation size
      // (2b) thread id
      // (2b) allocated object's class name index
      // (1b) stack depth
      AllocRecord* record = &recent_allocation_records_[idx];
      size_t stack_depth = record->GetDepth();
      size_t allocated_object_class_name_index =
          class_names.IndexOf(record->Type()->GetDescriptor(&temp));
      JDWP::Append4BE(bytes, record->ByteCount());
      JDWP::Append2BE(bytes, record->ThinLockId());
      JDWP::Append2BE(bytes, allocated_object_class_name_index);
      JDWP::Append1BE(bytes, stack_depth);

      for (size_t stack_frame = 0; stack_frame < stack_depth; ++stack_frame) {
        // For each stack frame:
        // (2b) method's class name
        // (2b) method name
        // (2b) method source file
        // (2b) line number, clipped to 32767; -2 if native; -1 if no source
        mirror::ArtMethod* m = record->StackElement(stack_frame)->Method();
        size_t class_name_index = class_names.IndexOf(m->GetDeclaringClassDescriptor());
        size_t method_name_index = method_names.IndexOf(m->GetName());
        size_t file_name_index = filenames.IndexOf(GetMethodSourceFile(m));
        JDWP::Append2BE(bytes, class_name_index);
        JDWP::Append2BE(bytes, method_name_index);
        JDWP::Append2BE(bytes, file_name_index);
        JDWP::Append2BE(bytes, record->StackElement(stack_frame)->LineNumber());
      }
      idx = (idx + 1) & (alloc_record_max_ - 1);
    }

    // (xb) class name strings
    // (xb) method name strings
    // (xb) source file strings
    JDWP::Set4BE(&bytes[string_table_offset], bytes.size());
    class_names.WriteTo(bytes);
    method_names.WriteTo(bytes);
    filenames.WriteTo(bytes);
  }
  JNIEnv* env = self->GetJniEnv();
  jbyteArray result = env->NewByteArray(bytes.size());
  if (result != nullptr) {
    env->SetByteArrayRegion(result, 0, bytes.size(), reinterpret_cast<const jbyte*>(&bytes[0]));
  }
  return result;
}

mirror::ArtMethod* DeoptimizationRequest::Method() const {
  ScopedObjectAccessUnchecked soa(Thread::Current());
  return soa.DecodeMethod(method_);
}

void DeoptimizationRequest::SetMethod(mirror::ArtMethod* m) {
  ScopedObjectAccessUnchecked soa(Thread::Current());
  method_ = soa.EncodeMethod(m);
}

}  // namespace art<|MERGE_RESOLUTION|>--- conflicted
+++ resolved
@@ -140,14 +140,9 @@
     return down_cast<mirror::Class*>(Thread::Current()->DecodeJObject(type_));
   }
 
-<<<<<<< HEAD
-  void SetType(mirror::Class* t) SHARED_LOCKS_REQUIRED(Locks::mutator_lock_) {
-    type_ = Dbg::GetTypeCache()->Add(t);
-=======
   void SetType(mirror::Class* t) SHARED_LOCKS_REQUIRED(Locks::mutator_lock_,
                                                        Locks::alloc_tracker_lock_) {
     type_ = Dbg::type_cache_.Add(t);
->>>>>>> ac4d0dae
   }
 
   size_t GetDepth() SHARED_LOCKS_REQUIRED(Locks::mutator_lock_) {
@@ -4329,21 +4324,9 @@
   Thread* self = Thread::Current();
   if (enable) {
     {
-<<<<<<< HEAD
-      MutexLock mu(Thread::Current(), *alloc_tracker_lock_);
-      if (recent_allocation_records_ == nullptr) {
-        alloc_record_max_ = GetAllocTrackerMax();
-        LOG(INFO) << "Enabling alloc tracker (" << alloc_record_max_ << " entries of "
-            << kMaxAllocRecordStackDepth << " frames, taking "
-            << PrettySize(sizeof(AllocRecord) * alloc_record_max_) << ")";
-        alloc_record_head_ = alloc_record_count_ = 0;
-        recent_allocation_records_ = new AllocRecord[alloc_record_max_];
-        CHECK(recent_allocation_records_ != nullptr);
-=======
       MutexLock mu(self, *Locks::alloc_tracker_lock_);
-      if (recent_allocation_records_ != NULL) {
+      if (recent_allocation_records_ != nullptr) {
         return;  // Already enabled, bail.
->>>>>>> ac4d0dae
       }
       alloc_record_max_ = GetAllocTrackerMax();
       LOG(INFO) << "Enabling alloc tracker (" << alloc_record_max_ << " entries of "
@@ -4352,25 +4335,21 @@
       DCHECK_EQ(alloc_record_head_, 0U);
       DCHECK_EQ(alloc_record_count_, 0U);
       recent_allocation_records_ = new AllocRecord[alloc_record_max_];
-      CHECK(recent_allocation_records_ != NULL);
+      CHECK(recent_allocation_records_ != nullptr);
     }
     Runtime::Current()->GetInstrumentation()->InstrumentQuickAllocEntryPoints();
   } else {
     {
       ScopedObjectAccess soa(self);  // For type_cache_.Clear();
       MutexLock mu(self, *Locks::alloc_tracker_lock_);
-      if (recent_allocation_records_ == NULL) {
+      if (recent_allocation_records_ == nullptr) {
         return;  // Already disabled, bail.
       }
       LOG(INFO) << "Disabling alloc tracker";
       delete[] recent_allocation_records_;
-<<<<<<< HEAD
       recent_allocation_records_ = nullptr;
-=======
-      recent_allocation_records_ = NULL;
       alloc_record_head_ = 0;
       alloc_record_count_ = 0;
->>>>>>> ac4d0dae
       type_cache_.Clear();
     }
     // If an allocation comes in before we uninstrument, we will safely drop it on the floor.
@@ -4414,14 +4393,9 @@
   Thread* self = Thread::Current();
   CHECK(self != nullptr);
 
-<<<<<<< HEAD
-  MutexLock mu(self, *alloc_tracker_lock_);
+  MutexLock mu(self, *Locks::alloc_tracker_lock_);
   if (recent_allocation_records_ == nullptr) {
-=======
-  MutexLock mu(self, *Locks::alloc_tracker_lock_);
-  if (recent_allocation_records_ == NULL) {
     // In the process of shutting down recording, bail.
->>>>>>> ac4d0dae
     return;
   }
 
@@ -4460,13 +4434,8 @@
 
 void Dbg::DumpRecentAllocations() {
   ScopedObjectAccess soa(Thread::Current());
-<<<<<<< HEAD
-  MutexLock mu(soa.Self(), *alloc_tracker_lock_);
+  MutexLock mu(soa.Self(), *Locks::alloc_tracker_lock_);
   if (recent_allocation_records_ == nullptr) {
-=======
-  MutexLock mu(soa.Self(), *Locks::alloc_tracker_lock_);
-  if (recent_allocation_records_ == NULL) {
->>>>>>> ac4d0dae
     LOG(INFO) << "Not recording tracked allocations";
     return;
   }
